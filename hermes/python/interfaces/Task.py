<<<<<<< HEAD
import threading
=======
# SPDX-FileCopyrightText: 2023 Carnegie Mellon University - Satyalab
#
# SPDX-License-Identifier: GPL-2.0-only

import asyncio
>>>>>>> 0c639164
import ctypes
from abc import ABC, abstractmethod

class Task(ABC):

<<<<<<< HEAD
    def __init__(self, drone, cloudlet, task_id, trigger_event_queue, task_args):
        threading.Thread.__init__(self)
=======
    def __init__(self, drone, cloudlet, **kwargs):
        self.drone = drone
>>>>>>> 0c639164
        self.cloudlet = cloudlet
        self.drone = drone
        self.task_attributes = task_args.task_attributes
        self.transitions_attributes = task_args.transitions_attributes
        self.task_id = task_id
        self.trans_active =  []
        self.trans_active_lock = threading.Lock()
        self.trigger_event_queue = trigger_event_queue

        

    @abstractmethod
    async def run(self):
        pass
    
    def get_task_id(self):
        return self.task_id

<<<<<<< HEAD
    def _get_id(self):
        if not self.is_alive():
            raise threading.ThreadError("the thread is not active")

        # do we have it cached?
        if hasattr(self, "_thread_id"):
            return self._thread_id

        # no, look for it in the _active dict
        for tid, tobj in threading._active.items():
            if tobj is self:
                self._thread_id = tid
                return tid

    def _exit(self):
        # kill all the transitions
        for trans in self.trans_active:
            if trans.is_alive():
                trans.stop()
                trans.join()
        self.trigger_event_queue.put((self.task_id,  "done")) 
        
    def stop(self):
        # kill all the transitions
        # print(self.trans_active)
        for trans in self.trans_active:
            if trans.is_alive():
                trans.stop()
                trans.join()
            
                    
        # kill the task itself
        thread_id = self._get_id()
        if thread_id != None:
            res = ctypes.pythonapi.PyThreadState_SetAsyncExc(ctypes.c_long(thread_id), ctypes.py_object(SystemExit))
            if res > 1:
                ctypes.pythonapi.PyThreadState_SetAsyncExc(thread_id, 0)
                raise RuntimeError('Error killing task thread')
=======
    def pause(self):
        pass
>>>>>>> 0c639164

    def resume(self):
        pass<|MERGE_RESOLUTION|>--- conflicted
+++ resolved
@@ -1,43 +1,30 @@
-<<<<<<< HEAD
-import threading
-=======
 # SPDX-FileCopyrightText: 2023 Carnegie Mellon University - Satyalab
 #
 # SPDX-License-Identifier: GPL-2.0-only
 
 import asyncio
->>>>>>> 0c639164
 import ctypes
 from abc import ABC, abstractmethod
 
 class Task(ABC):
 
-<<<<<<< HEAD
     def __init__(self, drone, cloudlet, task_id, trigger_event_queue, task_args):
         threading.Thread.__init__(self)
-=======
     def __init__(self, drone, cloudlet, **kwargs):
         self.drone = drone
->>>>>>> 0c639164
         self.cloudlet = cloudlet
-        self.drone = drone
-        self.task_attributes = task_args.task_attributes
-        self.transitions_attributes = task_args.transitions_attributes
-        self.task_id = task_id
-        self.trans_active =  []
-        self.trans_active_lock = threading.Lock()
-        self.trigger_event_queue = trigger_event_queue
-
-        
+        self.kwargs = kwargs
 
     @abstractmethod
     async def run(self):
+        pass
+
+    def pause(self):
         pass
     
     def get_task_id(self):
         return self.task_id
 
-<<<<<<< HEAD
     def _get_id(self):
         if not self.is_alive():
             raise threading.ThreadError("the thread is not active")
@@ -76,10 +63,6 @@
             if res > 1:
                 ctypes.pythonapi.PyThreadState_SetAsyncExc(thread_id, 0)
                 raise RuntimeError('Error killing task thread')
-=======
-    def pause(self):
-        pass
->>>>>>> 0c639164
 
     def resume(self):
         pass