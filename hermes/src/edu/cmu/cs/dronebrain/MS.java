--- conflicted
+++ resolved
@@ -26,7 +26,6 @@
 import edu.cmu.cs.dronebrain.TrackingTask;
 
 public class MS extends FlightScript {
-<<<<<<< HEAD
     
     @Override
     public void run() {
@@ -50,50 +49,4 @@
     
     @Override
     public void pause() {}
-=======
-
-	@Override
-	public void run() {
-		Comparator<Task> comp = new Comparator<Task>() {
-			@Override
-			public int compare(Task t1, Task t2) {
-				return 0;
-			}
-		};
-		try {
-			drone.connect();
-			drone.takeOff();
-			taskQueue = new PriorityQueue<Task>(comp);
-			taskQueue.add(new T1(drone, cloudlet));
-			taskQueue.add(new T2(drone, cloudlet));
-			customExecLoop();
-		} catch (Exception e) {
-
-		}
-	}
-
-	@Override
-	public void pause() {
-	}
-
-	private void customExecLoop() throws Exception {
-		System.out.println("customExec on T1");
-		customExec(taskQueue.remove());
-		System.out.println("About to sleep...");
-		Thread.sleep(3000);
-		System.out.println("Pausing currentTask");
-		currentTask.pause();
-		System.out.println("interrupt/join");
-		taskThread.interrupt();
-		taskThread.join();
-		System.out.println("customExec on T2");
-		customExec(taskQueue.remove());
-	}
-
-	private void customExec(Task newTask) throws Exception {
-		taskThread = new Thread(newTask);
-		taskThread.start();
-		currentTask = newTask;
-	}
->>>>>>> 58a4554a
 }