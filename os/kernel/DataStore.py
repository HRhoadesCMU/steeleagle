import asyncio
from cnc_protocol import cnc_pb2
from typing import Optional, Union
import logging

logger = logging.getLogger(__name__)

class DataStore:
    def __init__(self):
        # Raw data caches
        self._raw_data_cache = {
            cnc_pb2.Telemetry: None,
            cnc_pb2.Frame: None,
        }

        self._raw_data_id = {
            cnc_pb2.Frame: -1,
            cnc_pb2.Telemetry: -1,
        }

        self._raw_data_event = {
            cnc_pb2.Frame: asyncio.Event(),
        }

        # Processed data cache dict
        self._result_cache = {}

    ######################################################## COMPUTE ############################################################
    def get_compute_result(self, compute_id, result_type: str) -> Optional[Union[None, tuple]]:
        if compute_id not in self._result_cache:
            # Log an error and return None
            logger.error(f"get_compute_result: No such compute: compute id {compute_id}")
            return None

        cache = self._result_cache.get(compute_id)
        if cache is None:
            # Log an error and return None
            logger.error(f"get_compute_result: No result found for compute {compute_id}")
            return None

        result = cache.get(result_type)
        if result is None:
            # Log an error and return None
            logger.error(f"get_compute_result: No result found for compute {compute_id} with type {result_type}")
            return None

        return result

    def append_compute(self, compute_id):
        self._result_cache[compute_id] = {}

    def update_compute_result(self, compute_id, result_type: str, result, timestamp):
        assert isinstance(result_type, str), f"Argument must be a string, got {type(result_type).__name__}"
        self._result_cache[compute_id][result_type] = (result, timestamp)
        logger.debug(f"update_compute_result: Updated result cache for compute {compute_id} with type {result_type}; result: {result}")

    ######################################################## RAW DATA ############################################################
    def get_raw_data(self, data_copy):
        data_copy_type = type(data_copy)
        if data_copy_type not in self._raw_data_cache:
            # Log an error and return None
            logger.error(f"get_raw_data: No such data: data type {data_copy_type}")
            return None

        cache = self._raw_data_cache.get(data_copy_type)
        if cache is None:
            # Log an error and return None
            logger.debug(f"get_raw_data: No data found for data type {data_copy_type}")
            return None

        # Create a copy of the protobuf message
        data_copy.CopyFrom(cache)
<<<<<<< HEAD
        
        return self._raw_data_id.get(data_copy_type)
=======

        # # Clear the cache
        # self._raw_data_cache[data_copy_type] = None
        # remained to be revised

        if data_copy_type in self._raw_data_id:
            return self._raw_data_id[data_copy_type]
        return None
>>>>>>> 1d48157b

    def set_raw_data(self, data, data_id = None):
        data_type = type(data)
        if data_type not in self._raw_data_cache:
            logger.error(f"set_raw_data: No such data: data type {data_type}")
            return None

        self._raw_data_cache[data_type] = data

        if data_type in self._raw_data_event:
            self._raw_data_event[data_type].set()

        if data_id and data_type in self._raw_data_id:
            self._raw_data_id[data_type] = data_id

    async def wait_for_new_data(self, data_type):
        if data_type not in self._raw_data_event:
            logger.error(f"wait_for_new_data: Cannot wait for type {data_type}")
            return None
        self._raw_data_event[data_type].clear()
        await self._raw_data_event[data_type].wait()
<|MERGE_RESOLUTION|>--- conflicted
+++ resolved
@@ -70,19 +70,8 @@
 
         # Create a copy of the protobuf message
         data_copy.CopyFrom(cache)
-<<<<<<< HEAD
         
         return self._raw_data_id.get(data_copy_type)
-=======
-
-        # # Clear the cache
-        # self._raw_data_cache[data_copy_type] = None
-        # remained to be revised
-
-        if data_copy_type in self._raw_data_id:
-            return self._raw_data_id[data_copy_type]
-        return None
->>>>>>> 1d48157b
 
     def set_raw_data(self, data, data_id = None):
         data_type = type(data)
