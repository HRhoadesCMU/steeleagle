from cnc_protocol import cnc_pb2
from typing import Optional, Union
import logging

logger = logging.getLogger(__name__)

class DataStore:
    def __init__(self):
        # Raw data caches
        self._raw_data_cache = {
            cnc_pb2.Telemetry: None,
            cnc_pb2.Frame: None,
        }

        # Processed data cache dict
        self._result_cache = {}

    ######################################################## COMPUTE ############################################################
<<<<<<< HEAD
    def get_compute_result(self, compute_id, result_type: str) -> Optional[Union[None, tuple]]:
        if compute_id not in self._result_cache:
            # Log an error and return None
            logger.debug(f"get_compute_result: No such compute: compute id {compute_id}")
            return None
        
        cache = self._result_cache.get(compute_id)
        if cache is None:
            # Log an error and return None
            logger.debug(f"get_compute_result: No result found for compute {compute_id}")
            return None
        
        result = cache.get(result_type)
        if result is None:
            # Log an error and return None
            logger.debug(f"get_compute_result: No result found for compute {compute_id} with type {result_type}")
            return None
        
        return result
    
    def append_compute(self, compute_id):
        self._result_cache[compute_id] = {}
        
    def update_compute_result(self, compute_id, result_type: str, result, timestamp):
        assert isinstance(result_type, str), f"Argument must be a string, got {type(result_type).__name__}"
        self._result_cache[compute_id][result_type] = (result, timestamp)
        logger.debug(f"update_compute_result: Updated result cache for compute {compute_id} with type {result_type}; result: {result}")
=======
    def get_compute_result(self, compute_id, compute_type: str) -> Optional[Union[None, tuple]]:
        pass

    def append_compute(self, compute_id):
        self._result_cache[compute_id] = {}

    def update_compute_result(self, compute_id, compute_type: str, result, timestamp):
        assert isinstance(compute_type, str), f"Argument must be a string, got {type(compute_type).__name__}"
        self._result_cache[compute_id][compute_type] = (result, timestamp)
        logger.debug(f"update_compute_result: Updated result cache for compute {compute_id} with type {compute_type}; result: {result}")
>>>>>>> cd4ba984

    ######################################################## RAW DATA ############################################################
    def get_raw_data(self, data_copy):
        data_copy_type = type(data_copy)
        if data_copy_type not in self._raw_data_cache:
            # Log an error and return None
            logger.error(f"get_raw_data: No such data: data type {data_copy_type}")
            return None

        cache = self._raw_data_cache.get(data_copy_type)
        if cache is None:
            # Log an error and return None
            logger.error(f"get_raw_data: No data found for data type {data_copy_type}")
            return None

        # Create a copy of the protobuf message
        data_copy.CopyFrom(cache)

        # # Clear the cache
        # self._raw_data_cache[data_copy_type] = None
<<<<<<< HEAD
        # remained to be revised
    
=======

>>>>>>> cd4ba984

    def set_raw_data(self, data):
        data_type = type(data)
        if data_type not in self._raw_data_cache:
            logger.error(f"set_raw_data: No such data: data type {data_type}")
            return None

        self._raw_data_cache[data_type] = data<|MERGE_RESOLUTION|>--- conflicted
+++ resolved
@@ -16,7 +16,6 @@
         self._result_cache = {}
 
     ######################################################## COMPUTE ############################################################
-<<<<<<< HEAD
     def get_compute_result(self, compute_id, result_type: str) -> Optional[Union[None, tuple]]:
         if compute_id not in self._result_cache:
             # Log an error and return None
@@ -44,18 +43,6 @@
         assert isinstance(result_type, str), f"Argument must be a string, got {type(result_type).__name__}"
         self._result_cache[compute_id][result_type] = (result, timestamp)
         logger.debug(f"update_compute_result: Updated result cache for compute {compute_id} with type {result_type}; result: {result}")
-=======
-    def get_compute_result(self, compute_id, compute_type: str) -> Optional[Union[None, tuple]]:
-        pass
-
-    def append_compute(self, compute_id):
-        self._result_cache[compute_id] = {}
-
-    def update_compute_result(self, compute_id, compute_type: str, result, timestamp):
-        assert isinstance(compute_type, str), f"Argument must be a string, got {type(compute_type).__name__}"
-        self._result_cache[compute_id][compute_type] = (result, timestamp)
-        logger.debug(f"update_compute_result: Updated result cache for compute {compute_id} with type {compute_type}; result: {result}")
->>>>>>> cd4ba984
 
     ######################################################## RAW DATA ############################################################
     def get_raw_data(self, data_copy):
@@ -76,12 +63,8 @@
 
         # # Clear the cache
         # self._raw_data_cache[data_copy_type] = None
-<<<<<<< HEAD
         # remained to be revised
     
-=======
-
->>>>>>> cd4ba984
 
     def set_raw_data(self, data):
         data_type = type(data)
