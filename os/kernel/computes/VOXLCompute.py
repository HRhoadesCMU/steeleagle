--- conflicted
+++ resolved
@@ -1,128 +1,3 @@
-<<<<<<< HEAD
-# import asyncio
-# from cnc_protocol import cnc_pb2
-# import cv2
-# from enum import Enum
-# from kernel.computes.ComputeItf import ComputeInterface
-# from kernel.DataStore import DataStore
-# import logging
-# import numpy as np
-# import os
-# import onboard_compute_pb2
-# from util.utils import setup_socket, SocketOperation, lazy_pirate_request
-# import zmq
-# import zmq.asyncio
-
-# logger = logging.getLogger(__name__)
-
-# class ComputationType(Enum):
-#     OBJECT_DETECTION = 1
-#     DEPTH_ESTIMATION = 2
-
-# class VOXLCompute(ComputeInterface):
-#     '''
-#     Utilizes the onboard computational capabilities on the Modal AI VOXL 2.
-#     '''
-
-#     def __init__(self, compute_id: int, data_store: DataStore):
-#         super().__init__(compute_id)
-
-#         self.context = zmq.asyncio.Context()
-#         self.socket = self.context.socket(zmq.REQ)
-#         host = os.environ.get('LCE_HOST')
-#         port = os.environ.get('LCE_PORT')
-
-#         if host is None:
-#             logger.error("Host not specified")
-#             raise Exception("Host not specified")
-#         if port is None:
-#             logger.error("Port not specified")
-#             raise Exception("Port not specified")
-
-#         setup_socket(self.socket, SocketOperation.CONNECT, 'LCE_PORT',
-#                      'Created socket to connect to local compute engine',
-#                      host)
-#         self.server_endpoint = f'tcp://{host}:{port}'
-#         self.is_running = False
-#         self.frame_id = -1
-
-#     async def run(self):
-#         self.is_running = True
-#         self.task = asyncio.create_task(self.run_loop())
-
-#     async def stop(self):
-#         self.task.cancel()
-#         try:
-#             await self.task
-#         except asyncio.CancelledError:
-#             pass
-
-#     async def get_status(self):
-#         return super().get_status()
-
-#     async def set(self):
-#         raise NotImplemented()
-
-#     async def run_loop(self):
-#         '''
-#         Query data store in a loop and feed frames for processing to onboard
-#         compute engine.
-#         '''
-#         logger.info("VOXL compute is running")
-#         while self.is_running:
-#             frame_data = cnc_pb2.Frame()
-#             frame_id = self.data_store.get_raw_data(frame_data)
-
-#             # Wait for a new frame
-#             while frame_id <= self.frame_id:
-#                 await asyncio.sleep(0)
-#                 frame_id = self.data_store.get_raw_data(frame_data)
-#             self.frame_id = frame_id
-
-#             if frame_data.data != b'':
-#                 logger.info(f"VOXL compute got new frame {frame_data.id} from data store")
-#                 frame_bytes = frame_data.data
-#                 nparr = np.frombuffer(frame_bytes, dtype = np.uint8)
-
-#                 height = frame_data.height
-#                 width = frame_data.width
-#                 channels = frame_data.channels
-
-#                 frame = nparr.reshape(height, width, channels)
-
-#                 await self.process_frame(frame, ComputationType.OBJECT_DETECTION)
-
-#     async def process_frame(self, frame: np.ndarray, computation_type: ComputationType):
-#         '''
-#         Send frames to onboard compute engine for processing. Currently
-#         only supports object detection, and prints detected classes.
-#         '''
-#         request = onboard_compute_pb2.ComputeRequest()
-#         request.frame_data = cv2.cvtColor(frame, cv2.COLOR_BGR2YUV_YUYV).tobytes()
-#         request.frame_width = frame.shape[0]
-#         request.frame_height = frame.shape[1]
-
-#         if computation_type != ComputationType.OBJECT_DETECTION:
-#             raise Exception("Computation type not supported")
-
-#         frame_width = request.frame_width
-#         frame_height = request.frame_height
-#         logger.info(f"Sending work item to local compute engine; {frame_width=} {frame_height=}")
-
-#         reply = None
-#         (self.socket, reply) = await lazy_pirate_request(
-#             self.socket, request.SerializeToString(), self.context,
-#             self.server_endpoint)
-
-#         if reply == None:
-#             logger.error(f"Local compute engine did not respond to request")
-#             return
-
-#         logger.info(f"Received response from local compute engine")
-#         detections = onboard_compute_pb2.ComputeResult()
-#         detections.ParseFromString(reply)
-#         logger.info(f"Received detections: {detections}")
-=======
 import asyncio
 from cnc_protocol import cnc_pb2
 import cv2
@@ -247,4 +122,3 @@
         detections = onboard_compute_pb2.ComputeResult()
         detections.ParseFromString(reply)
         logger.info(f"Received detections: {detections}")
->>>>>>> 1d48157b
