package org.droneDSL.compile;
import kala.collection.immutable.ImmutableMap;
import org.droneDSL.compile.codeGen.concrete.MissionPlan;
import org.droneDSL.compile.codeGen.concrete.Parse;
import org.droneDSL.compile.codeGen.concrete.Task;
import org.droneDSL.compile.parser.BotPsiElementTypes;
import org.jetbrains.annotations.NotNull;
import org.droneDSL.compile.psi.DslParserImpl;
import org.droneDSL.compile.psi.StreamReporter;
import org.w3c.dom.Document;
import org.w3c.dom.Element;
import org.w3c.dom.Node;
import org.w3c.dom.NodeList;
import picocli.CommandLine;
import javax.xml.parsers.DocumentBuilder;
import javax.xml.parsers.DocumentBuilderFactory;
import java.io.File;
import java.io.FileOutputStream;
import java.io.IOException;
import java.nio.file.Files;
import java.nio.file.Paths;
import java.util.*;
import java.util.zip.ZipEntry;
import java.util.zip.ZipOutputStream;

@CommandLine.Command(name = "DroneDSL Compiler", version = "DroneDSL Compiler 1.5", mixinStandardHelpOptions = true)
public class Compiler implements Runnable {
  public record Pt(@NotNull String longitude, @NotNull String latitude, @NotNull String altitude) {
  }

<<<<<<< HEAD
  @CommandLine.Option(names = {"-k", "--kmlFilePath"}, paramLabel = "<kmlFilePath>", defaultValue = "", description = "File Path of the KML file")
  String kmlFilePath;
=======
  @CommandLine.Option(names = {"-k", "--KMLFilePath"}, paramLabel = "<KMLFilePath>", defaultValue = "null", description = "File Path of the KML file")
  String KMLFilePath;

  @CommandLine.Option(names = {"-s", "--DSLScriptPath"}, paramLabel = "<DSLScriptPath>", defaultValue = "null", description = "File Path of the DSL script")
  String DSLScriptPath;

  @CommandLine.Option(names = {"-o", "--OutputFilePath"}, paramLabel = "<OutputFilePath>", defaultValue = "./flightplan_", description = "output file path")
  String OutputFilePath = "./flightplan_";
>>>>>>> 115bd6a6

  @CommandLine.Option(names = {"-a", "--Altitude"}, paramLabel = "<Altitude>", defaultValue = "15", description = "altitude of the waypoints specified")
  String Altitude = "12";

  @CommandLine.Option(names = {"-p", "--Platform"}, paramLabel = "<Platform>", defaultValue = "python", description = "compiled code platform")
  String Platform = "python";

  @CommandLine.Option(names = {"-d", "--Drones"}, paramLabel = "<Drones>", defaultValue = "ant", description = "all the drones name")
  String Drones = "ant";

<<<<<<< HEAD
  @CommandLine.Option(names = {"-p", "--platform"}, paramLabel = "<platform>", defaultValue = "python/user/project", description = "compiled code platform")
  String platform = "python/user/project";
=======
>>>>>>> 115bd6a6

  @Override
  public void run() {
    // drone info
    List<String> droneList = List.of(Drones.split("&"));
    int droneSize = droneList.size();

    // preprocess
<<<<<<< HEAD
    Map<String, List<Compiler.Pt>> waypointsMap;
    if (!kmlFilePath.isEmpty()) {
      // Parse the KML file if kmlFilePath is provided
      waypointsMap = parseKML2Map(kmlFilePath, altitude);
    } else {
      // Initialize an empty map or provide default values if kmlFilePath is not provided
      waypointsMap = new HashMap<>();
      System.out.println("No KML file provided. Proceeding without waypoints.");
    }
=======
    Map<String, Map<String, List<Compiler.Pt>>> droneWaypointsDict;
    try{
      droneWaypointsDict = createDroneWaypointsDict(droneList);
    } catch (Exception e){
      System.err.println("Error parsing the kml file: " + e.getMessage());
      return;
    }

>>>>>>> 115bd6a6

    // get the DSL script file
    String fileContent;
    try {
      fileContent = Files.readString(Paths.get(DSLScriptPath));
    } catch (IOException e) {
      System.err.println("Error reading the file: " + e.getMessage());
      return;
    }

    // get the ast
    var node = parser().parseNode(fileContent);
    System.out.println(node.toDebugString());

<<<<<<< HEAD
    // get the concrete Flight plan structure
    ImmutableMap<String, Task> taskMap = ImmutableMap.from(node.child(BotPsiElementTypes.TASK).childrenOfType(BotPsiElementTypes.TASK_DECL).map(task -> Parse.createTask(task, waypointsMap)));
    var startTaskID = Parse.createMission(node.child(BotPsiElementTypes.MISSION).child(BotPsiElementTypes.MISSION_CONTENT), taskMap);
    var ast = new MissionPlan(startTaskID, taskMap);

    // code generate
    var platformPath = String.format("./%s", platform);
    System.out.println(platformPath);
    try {
      ast.codeGenPython(platformPath);
    } catch (IOException e) {
      e.printStackTrace();
    }

    // build file generate
    try {
      ProcessBuilder builder = new ProcessBuilder();
      var cmd = String.format("cd %s/implementation && pipreqs . --force", platform);
      builder.command("bash", "-c", cmd);
  
      Process process = builder.start();
      int exitCode = process.waitFor(); // Wait for the command to complete
  
      if (exitCode != 0) {
          System.err.println("Error: pipreqs command failed with exit code " + exitCode);
          // Optionally, capture and print the error output from the process
          try (Scanner scanner = new Scanner(process.getErrorStream()).useDelimiter("\\A")) {
              String errorOutput = scanner.hasNext() ? scanner.next() : "No error output.";
              System.err.println("Error Output: " + errorOutput);
          }
      } else {
          System.out.println("pipreqs command executed successfully.");
      }
  } catch (IOException | InterruptedException e) {
      e.printStackTrace();
  }

    // zip
    try {
      FileOutputStream fos = new FileOutputStream(outputFilePath);
      ZipOutputStream zos = new ZipOutputStream(fos);

      // add directory's files to the zip
      addToZipFile(platformPath + "/implementation", "", zos);
      // Add task_defs to the zip
      addToZipFile(platformPath + "/implementation/task_defs", "/task_defs", zos);

      // Add transition_defs to the zip
      addToZipFile(platformPath + "/implementation/transition_defs", "/transition_defs", zos);

      zos.close();
      fos.close();
    } catch (IOException e) {
      e.printStackTrace();
    }
  }

  public void runWithArguments(String dslFilePath, String outputFilePath, String kmlFilePath, String altitude, String platform) {
    this.dslFilePath = dslFilePath;
    this.outputFilePath = outputFilePath;
    this.kmlFilePath = kmlFilePath;
    this.altitude = altitude;
    this.platform = platform;
    run();  // Call the main `run` method to perform the actual work  
  }

  public static void main(String[] args) {
    int exitCode = new CommandLine(new Compiler()).execute(args);
    System.exit(exitCode);
  }
=======
    for (var droneID : droneList) {
      var waypointsMap = droneWaypointsDict.get(droneID);
      // get the concrete Flight plan structure
      ImmutableMap<String, Task> taskMap = ImmutableMap.from(node.child(BotPsiElementTypes.TASK).childrenOfType(BotPsiElementTypes.TASK_DECL).map(task -> Parse.createTask(task, waypointsMap)));
      var startTaskID = Parse.createMission(node.child(BotPsiElementTypes.MISSION).child(BotPsiElementTypes.MISSION_CONTENT), taskMap);
      var ast = new MissionPlan(startTaskID, taskMap);

      // code generate
      var platformPath = Platform;
      try {
        ast.codeGenPython(platformPath);
      } catch (IOException e) {
        e.printStackTrace();
      }

      // build file generate
      try {
        ProcessBuilder builder = new ProcessBuilder();
        var cmd = String.format("cd %s && pipreqs . --force", Platform);
        builder.command("bash", "-c", cmd);
        builder.start().waitFor(); // Wait for the command to complete
      } catch (IOException | InterruptedException e) {
        e.printStackTrace();
      }

      // zip
      try {
        FileOutputStream fos = new FileOutputStream(String.format(OutputFilePath+droneID+".ms"));
        ZipOutputStream zos = new ZipOutputStream(fos);

        // add a directory's files to the zip
        addToZipFile(platformPath + "/task_defs", "./task_defs", zos);
        addToZipFile(platformPath + "/mission", "./mission", zos);
        addToZipFile(platformPath + "/transition_defs", "./transition_defs", zos);
>>>>>>> 115bd6a6

        // add build file to the zip
        Path buildFile = Paths.get(String.format("%s/requirements.txt", Platform));
        zos.putNextEntry(new ZipEntry("requirements.txt"));
        Files.copy(buildFile, zos);
        zos.closeEntry();


        zos.close();
        fos.close();
      } catch (IOException e) {
        e.printStackTrace();
      }
    }
  }


  private static void addToZipFile(String sourceDir, String insideZipDir, ZipOutputStream zos) throws IOException {
    File dir = new File(sourceDir);
    File[] files = dir.listFiles();
    if (files != null) {
      for (File file : files) {
        if (file.isFile()) {
          zos.putNextEntry(new ZipEntry(insideZipDir + "/" + file.getName()));
          Files.copy(file.toPath(), zos);
          zos.closeEntry();
        }
      }
    }
  }

  private Map<String, Map<String, List<Compiler.Pt>>> createDroneWaypointsDict(List<String> droneList) {
    Map<String, Map<String, List<Compiler.Pt>>> droneWaypointsDict = new HashMap<>();
    String currAltitude = Altitude;
    updateDroneWaypointsDict(currAltitude, droneWaypointsDict, droneList);
    return droneWaypointsDict;
  }

  private void updateDroneWaypointsDict(String currAltitude, Map<String, Map<String, List<Compiler.Pt>>> droneWaypointsDict, List<String> droneList) {
    try {
      DocumentBuilderFactory factory = DocumentBuilderFactory.newInstance();
      DocumentBuilder builder = factory.newDocumentBuilder();
      Scanner scanner = new Scanner(System.in);

      // Replace this with your KML file path or an InputStream
      Document document = builder.parse(KMLFilePath);
      NodeList placemarks = document.getElementsByTagName("Placemark");


      // build the map
      boolean firstTime = true;
      for (int i = 0; i < placemarks.getLength(); i++) {
        // parseKML
        Node placemark = placemarks.item(i);
        if (placemark.getNodeType() == Node.ELEMENT_NODE) {
          Element placemarkElement = (Element) placemark;
          String areaName = placemarkElement.getElementsByTagName("name").item(0).getTextContent();
          if (!Objects.equals(areaName, "takeoff")) { // partition every area except takeoff
            // get waypoints
            List<String> areaWaypoints = List.of(placemarkElement.getElementsByTagName("coordinates").item(0).getTextContent().trim().split("\\s+"));

            // parse the waypoints for drones
            parseWaypointsForDrones(droneList, areaName, currAltitude, firstTime, areaWaypoints, droneWaypointsDict);
            firstTime = false;
          }
        }
      }

      scanner.close();
    } catch (Exception e) {
      e.printStackTrace();
    }
  }

  private void parseWaypointsForDrones(List<String> droneList, String areaName, String currAltitude, boolean firstTime, List<String> areaWaypoints, Map<String, Map<String, List<Compiler.Pt>>> droneWaypointsDict){
    int startIdx = 0;
    int endIdx = 0;
    int edgesPerDrone = (areaWaypoints.size() -1) / droneList.size();
    // sub waypoints for each drone
    for (int droneIdx = 0; droneIdx < droneList.size(); droneIdx++) {
      // increment 3 meters for each drone's flight for ATC
      currAltitude = String.valueOf(Double.parseDouble(currAltitude) + 3);
      startIdx = (droneIdx == 0) ? 0: endIdx -1;
      endIdx = (droneIdx == droneList.size() - 1) ? areaWaypoints.size() : startIdx + edgesPerDrone + 1;

      List<String> subWaypoints = areaWaypoints.subList(startIdx, endIdx);
      // get the waypointMap
      String droneID = droneList.get(droneIdx);
      Map<String, List<Compiler.Pt>> waypointsMap;

      if (firstTime) { // first time and create the map
        waypointsMap = new HashMap<>();
        droneWaypointsDict.put(droneID, waypointsMap);
      } else {
        waypointsMap = droneWaypointsDict.get(droneID);
      }

      // update the waypointMap
      updateWaypointsMap(areaName, subWaypoints, waypointsMap, currAltitude);
    }
  }
  private static void updateWaypointsMap(String areaName, List<String> areaWaypoints, Map<String, List<Compiler.Pt>> waypointsMap, String altitude) {
    List<Compiler.Pt> coords = new ArrayList<>();
    for (String waypoint : areaWaypoints) {
      String[] coordinate_ele = waypoint.split(",");
      if (coordinate_ele.length >= 2) { // Making sure there are at least longitude and latitude
        String longitude = coordinate_ele[0];
        String latitude = coordinate_ele[1];
        var pt = new Pt(longitude, latitude, altitude);
        coords.add(pt);
      }
      waypointsMap.put(areaName, coords);
    }
  }

  @NotNull
  private static DslParserImpl parser() {
    return new DslParserImpl(new StreamReporter(System.out));
  }

  public static void main(String[] args) {
    int exitCode = new CommandLine(new Compiler()).execute(args);
    System.exit(exitCode);
  }
}<|MERGE_RESOLUTION|>--- conflicted
+++ resolved
@@ -28,10 +28,6 @@
   public record Pt(@NotNull String longitude, @NotNull String latitude, @NotNull String altitude) {
   }
 
-<<<<<<< HEAD
-  @CommandLine.Option(names = {"-k", "--kmlFilePath"}, paramLabel = "<kmlFilePath>", defaultValue = "", description = "File Path of the KML file")
-  String kmlFilePath;
-=======
   @CommandLine.Option(names = {"-k", "--KMLFilePath"}, paramLabel = "<KMLFilePath>", defaultValue = "null", description = "File Path of the KML file")
   String KMLFilePath;
 
@@ -40,7 +36,6 @@
 
   @CommandLine.Option(names = {"-o", "--OutputFilePath"}, paramLabel = "<OutputFilePath>", defaultValue = "./flightplan_", description = "output file path")
   String OutputFilePath = "./flightplan_";
->>>>>>> 115bd6a6
 
   @CommandLine.Option(names = {"-a", "--Altitude"}, paramLabel = "<Altitude>", defaultValue = "15", description = "altitude of the waypoints specified")
   String Altitude = "12";
@@ -51,11 +46,6 @@
   @CommandLine.Option(names = {"-d", "--Drones"}, paramLabel = "<Drones>", defaultValue = "ant", description = "all the drones name")
   String Drones = "ant";
 
-<<<<<<< HEAD
-  @CommandLine.Option(names = {"-p", "--platform"}, paramLabel = "<platform>", defaultValue = "python/user/project", description = "compiled code platform")
-  String platform = "python/user/project";
-=======
->>>>>>> 115bd6a6
 
   @Override
   public void run() {
@@ -64,17 +54,6 @@
     int droneSize = droneList.size();
 
     // preprocess
-<<<<<<< HEAD
-    Map<String, List<Compiler.Pt>> waypointsMap;
-    if (!kmlFilePath.isEmpty()) {
-      // Parse the KML file if kmlFilePath is provided
-      waypointsMap = parseKML2Map(kmlFilePath, altitude);
-    } else {
-      // Initialize an empty map or provide default values if kmlFilePath is not provided
-      waypointsMap = new HashMap<>();
-      System.out.println("No KML file provided. Proceeding without waypoints.");
-    }
-=======
     Map<String, Map<String, List<Compiler.Pt>>> droneWaypointsDict;
     try{
       droneWaypointsDict = createDroneWaypointsDict(droneList);
@@ -83,7 +62,6 @@
       return;
     }
 
->>>>>>> 115bd6a6
 
     // get the DSL script file
     String fileContent;
@@ -98,78 +76,6 @@
     var node = parser().parseNode(fileContent);
     System.out.println(node.toDebugString());
 
-<<<<<<< HEAD
-    // get the concrete Flight plan structure
-    ImmutableMap<String, Task> taskMap = ImmutableMap.from(node.child(BotPsiElementTypes.TASK).childrenOfType(BotPsiElementTypes.TASK_DECL).map(task -> Parse.createTask(task, waypointsMap)));
-    var startTaskID = Parse.createMission(node.child(BotPsiElementTypes.MISSION).child(BotPsiElementTypes.MISSION_CONTENT), taskMap);
-    var ast = new MissionPlan(startTaskID, taskMap);
-
-    // code generate
-    var platformPath = String.format("./%s", platform);
-    System.out.println(platformPath);
-    try {
-      ast.codeGenPython(platformPath);
-    } catch (IOException e) {
-      e.printStackTrace();
-    }
-
-    // build file generate
-    try {
-      ProcessBuilder builder = new ProcessBuilder();
-      var cmd = String.format("cd %s/implementation && pipreqs . --force", platform);
-      builder.command("bash", "-c", cmd);
-  
-      Process process = builder.start();
-      int exitCode = process.waitFor(); // Wait for the command to complete
-  
-      if (exitCode != 0) {
-          System.err.println("Error: pipreqs command failed with exit code " + exitCode);
-          // Optionally, capture and print the error output from the process
-          try (Scanner scanner = new Scanner(process.getErrorStream()).useDelimiter("\\A")) {
-              String errorOutput = scanner.hasNext() ? scanner.next() : "No error output.";
-              System.err.println("Error Output: " + errorOutput);
-          }
-      } else {
-          System.out.println("pipreqs command executed successfully.");
-      }
-  } catch (IOException | InterruptedException e) {
-      e.printStackTrace();
-  }
-
-    // zip
-    try {
-      FileOutputStream fos = new FileOutputStream(outputFilePath);
-      ZipOutputStream zos = new ZipOutputStream(fos);
-
-      // add directory's files to the zip
-      addToZipFile(platformPath + "/implementation", "", zos);
-      // Add task_defs to the zip
-      addToZipFile(platformPath + "/implementation/task_defs", "/task_defs", zos);
-
-      // Add transition_defs to the zip
-      addToZipFile(platformPath + "/implementation/transition_defs", "/transition_defs", zos);
-
-      zos.close();
-      fos.close();
-    } catch (IOException e) {
-      e.printStackTrace();
-    }
-  }
-
-  public void runWithArguments(String dslFilePath, String outputFilePath, String kmlFilePath, String altitude, String platform) {
-    this.dslFilePath = dslFilePath;
-    this.outputFilePath = outputFilePath;
-    this.kmlFilePath = kmlFilePath;
-    this.altitude = altitude;
-    this.platform = platform;
-    run();  // Call the main `run` method to perform the actual work  
-  }
-
-  public static void main(String[] args) {
-    int exitCode = new CommandLine(new Compiler()).execute(args);
-    System.exit(exitCode);
-  }
-=======
     for (var droneID : droneList) {
       var waypointsMap = droneWaypointsDict.get(droneID);
       // get the concrete Flight plan structure
@@ -204,7 +110,6 @@
         addToZipFile(platformPath + "/task_defs", "./task_defs", zos);
         addToZipFile(platformPath + "/mission", "./mission", zos);
         addToZipFile(platformPath + "/transition_defs", "./transition_defs", zos);
->>>>>>> 115bd6a6
 
         // add build file to the zip
         Path buildFile = Paths.get(String.format("%s/requirements.txt", Platform));
