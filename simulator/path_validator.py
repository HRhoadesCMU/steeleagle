import argparse
import json
import logging
import sys
import time

import folium
import streamlit as st
from streamlit_folium import st_folium

logging.basicConfig(stream=sys.stdout)
logger = logging.getLogger(__name__)
logger.setLevel(logging.DEBUG)

DEFAULT_LAT = 40.41368353053923
DEFAULT_LONG = -79.9489233699767


class Coordinate:
    def __init__(self, x, y, alt):
        self.long = x
        self.lat = y
        self.alt = alt

    def to_tuple(self):
        return (self.lat, self.long)

    def __sub__(self, other):
        return Coordinate(
            self.long - other.long, self.lat - other.lat, self.alt - other.alt
        )

    def __repr__(self):
        return f"({self.long}, {self.lat}, {self.alt})"


class PathStore:
    def __init__(self, filename, table_prefix, home):
        self.waypoint_file = filename
        self.table_prefix = table_prefix
        self.home = home
        self.total_legs = 0
        self.total_waypoints = 1
        self.current_waypoint = 0
        self.waypoints = [home]
        self.name = ""

    def set_drone_name(self, name):
        self.name = name

    def set_current_waypoint(self, id):
        if id >= self.total_waypoints:
            logger.error("Set index out of path's waypoint bounds")
            return
        self.current_waypoint = id

    def load_waypoints_from_leg(self, flight_leg):
        for waypoint in flight_leg:
            self.waypoints.append(waypoint)
        self.total_waypoints += len(flight_leg)

    def remove_waypoint_by_index(self, id):
        if id not in self.waypoints:
            logger.info(f"Attempted to remove waypoint not in store, id: {id}")
        else:
            del self.waypoints[id]
            logger.info(f"Removed waypoint id: {id}")

    def get_current_waypoint(self):
        if self.current_waypoint >= self.total_waypoints:
            logger.info(
                f"No waypoints remaining. Last waypoint id: {self.current_waypoint - 1}"
            )
            return None
        return self.waypoints[self.current_waypoint]

    def get_next_waypoint(self):
        if self.current_waypoint >= self.total_waypoints - 1:
            logger.info(
                f"No waypoints remaining. Last waypoint id: {self.current_waypoint - 1}"
            )
            return None
        self.current_waypoint += 1
        return self.waypoints[self.current_waypoint]

    def load_waypoints(self):
        # NOTE: Key names are 1-indexed in the compiler output waypoint file
        with open(self.waypoint_file) as file:
            data = json.load(file)
        self.total_legs = len(data[self.table_prefix])
        for i in range(self.total_legs):
            flight_leg = value_to_coord_list(
                data[self.table_prefix][f"{self.table_prefix}_{i + 1}"]
            )
            self.load_waypoints_from_leg(flight_leg)
        # Assumes RTH after path completion
        self.waypoints.append(self.home)
        self.total_waypoints += 1

    def is_path_complete(self):
        return self.current_waypoint + 1 == self.total_waypoints

    def move_next_waypoint(self):
        logger.info(
            f"Moving from id: {self.current_waypoint} to id: {self.current_waypoint + 1}"
        )
        curr_waypoint = self.get_current_waypoint()
        next_waypoint = self.get_next_waypoint()
        logger.info(f"{curr_waypoint} ---> {next_waypoint}")


class PathValidator:
    def __init__(
        self, waypoint_file, mission_file, table_prefix, drone_count, lat, long, alt
    ):
        self.path_list = []
        self.waypoint_file = waypoint_file
        self.mission_file = mission_file
        self.table_prefix = table_prefix
        self.drone_count = drone_count
        self.home = Coordinate(long, lat, alt)
        self.tick_rate = 1

    def parse_paths(self):
        drone_path = PathStore(self.waypoint_file, self.table_prefix, self.home)
        drone_path.load_waypoints()
        self.path_list.append(drone_path)

    def run_path(self, path: PathStore):
        while not path.is_path_complete():
            path.move_next_waypoint()

    def replay_path(self, path: PathStore, start_point=0):
        if start_point >= path.total_waypoints:
            logger.error("Replay index out of path's waypoint bounds")
            return
        path.set_current_waypoint(start_point)
        self.run_path(path)

    def set_simulation_speed(self, new_speed: float):
        if new_speed <= 0:
            logger.error(
                "Attempted to set simulation speed to invalid value."
                "Tick rate must be positive"
            )
            return
        self.tick_rate = new_speed


# UTILITY FUNCTIONS #


def value_to_coord_list(dict_value: list[Coordinate], alt: float = 0.0):
    coord_list = []
    for points in dict_value:
        # Assumes format is [Long, Lat, Alt]
        if len(points) == 3:
            coord_list.append(Coordinate(points[0], points[1], points[2]))
        else:
            coord_list.append(Coordinate(points[0], points[1], alt))
    return coord_list


def calc_vector_to(start_pos: Coordinate, target_pos: Coordinate):
    return target_pos - start_pos


def render_test(path: PathStore):
    st.title("Path Validator")
<<<<<<< HEAD
    path.set_current_waypoint(0)
    line_seg = []
    while path.is_path_complete() == False:
        line_seg.append(draw_path(path.get_current_waypoint(), path.get_next_waypoint()))
        test_map = folium.Map(location=[40.4125, -79.9475], zoom_start=17, control_scale=True)
        curr_line = folium.PolyLine(locations=line_seg, color='blue', weight=3)
        curr_line.add_to(test_map)
        st_data = st_folium(test_map, width=800)
        #time.sleep(.25)
=======
    test_map = folium.Map(
        location=[40.4125, -79.9475], zoom_start=17, control_scale=True
    )
    path.set_current_waypoint(0)
    line_seg = []
    while not path.is_path_complete():
        line_seg.append(
            draw_path(path.get_current_waypoint(), path.get_next_waypoint())
        )
        for lines in line_seg:
            lines.add_to(test_map)
        st_data = st_folium(test_map, width=800)
        time.sleep(0.25)

>>>>>>> 4b68654f

def draw_path(curr_point: Coordinate, next_point: Coordinate):
    coords = [curr_point.to_tuple(), next_point.to_tuple()]
    return coords


def main():
    parser = argparse.ArgumentParser()
    parser.add_argument(
        "waypoint_file",
        help="path to waypoint file being validated",
        type=str,
        default="",
    )
    parser.add_argument(
        "-m",
        "--mission-file",
        help="path to mission file being validated",
        type=str,
        default="",
    )
    parser.add_argument(
        "-d", "--drones", help="number of drones to simulate", type=int, default=1
    )
    parser.add_argument(
        "--lat", help="origin point latitude", type=float, default=DEFAULT_LAT
    )
    parser.add_argument(
        "--long", help="origin point longitude", type=float, default=DEFAULT_LONG
    )
    parser.add_argument(
        "-a", "--alt", help="origin point altitude", type=float, default=0.0
    )
    parser.add_argument(
        "-p",
        "--table-prefix",
        help="prefix for the waypoint value keys in the waypoint file",
        type=str,
        default="Hex",
    )
    args = parser.parse_args()

    validator = PathValidator(
        args.waypoint_file,
        args.mission_file,
        args.table_prefix,
        args.drones,
        args.lat,
        args.long,
        args.alt,
    )
    validator.parse_paths()
    validator.run_path(validator.path_list[0])

    render_test(validator.path_list[0])
    return 0


if __name__ == "__main__":
    sys.exit(main())<|MERGE_RESOLUTION|>--- conflicted
+++ resolved
@@ -167,32 +167,15 @@
 
 def render_test(path: PathStore):
     st.title("Path Validator")
-<<<<<<< HEAD
+    test_map = folium.Map(location=[40.4125, -79.9475], zoom_start=17, control_scale=True)
     path.set_current_waypoint(0)
     line_seg = []
     while path.is_path_complete() == False:
         line_seg.append(draw_path(path.get_current_waypoint(), path.get_next_waypoint()))
-        test_map = folium.Map(location=[40.4125, -79.9475], zoom_start=17, control_scale=True)
-        curr_line = folium.PolyLine(locations=line_seg, color='blue', weight=3)
-        curr_line.add_to(test_map)
-        st_data = st_folium(test_map, width=800)
-        #time.sleep(.25)
-=======
-    test_map = folium.Map(
-        location=[40.4125, -79.9475], zoom_start=17, control_scale=True
-    )
-    path.set_current_waypoint(0)
-    line_seg = []
-    while not path.is_path_complete():
-        line_seg.append(
-            draw_path(path.get_current_waypoint(), path.get_next_waypoint())
-        )
         for lines in line_seg:
             lines.add_to(test_map)
         st_data = st_folium(test_map, width=800)
-        time.sleep(0.25)
-
->>>>>>> 4b68654f
+        time.sleep(.25)
 
 def draw_path(curr_point: Coordinate, next_point: Coordinate):
     coords = [curr_point.to_tuple(), next_point.to_tuple()]
