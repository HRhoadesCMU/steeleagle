import asyncio
import math
<<<<<<< HEAD
=======
import logging
>>>>>>> 50cd20bd

# Streaming Imports
import threading
import time
from concurrent import futures
from enum import Enum

import grpc
import numpy as np

# Interface Imports
from drivers.multicopter.devices.Ideal.DigitalPerfect.SimulatedDrone import (
    SimulatedDrone,
)
from PIL import Image

# Protocol Imports
from steeleagle_sdk.protocol import common_pb2 as common_protocol
from steeleagle_sdk.protocol.messages import telemetry_pb2 as telemetry_protocol
from steeleagle_sdk.protocol.rpc_helpers import generate_response
from steeleagle_sdk.protocol.services import control_service_pb2 as control_protocol
from steeleagle_sdk.protocol.services import control_service_pb2_grpc
from steeleagle_sdk.protocol.services.control_service_pb2_grpc import ControlServicer
from util.cleanup import register_cleanup_handler

# Utility imports
from util.config import query_config
<<<<<<< HEAD
from util.log import get_logger

logger = get_logger("driver/digital_perfect")

=======
from steeleagle_sdk.protocol.rpc_helpers import generate_response
from util.log import setup_logging
from util.cleanup import register_cleanup_handler
setup_logging()
import logging
logger = logging.getLogger(__name__)

>>>>>>> 50cd20bd

# Flight modes
class FlightMode(Enum):
    LOITER = "LOITER"
    TAKEOFF_LAND = "TAKEOFF_LAND"
    VELOCITY = "VELOCITY"
    GUIDED = "GUIDED"


class DigitalPerfect(ControlServicer):
    # Constants
    LATDEG_METERS = 1113195
    ALT_TOLERANCE = 0.5
    DEFAULT_IMG_HEIGHT = 720
    DEFAULT_IMG_WIDTH = 1280
    DEFAULT_IMG_CHANNELS = 3
    DEFAULT_TIMEOUT = 30

    def __init__(self, drone_id, **kwargs):
        self._drone_id = drone_id
        self._kwargs = kwargs
        # Drone flight modes and setpoints
        self._velocity_setpoint = None
        self._drone = None
        self._mode = FlightMode.LOITER
        self.ip = "127.0.0.1"
        self._drone = SimulatedDrone(self.ip)

    async def Connect(self, request, context):
        try:
            result = await self._drone.connect()
            if not result:
                self._drone = None
                await context.abort(grpc.StatusCode.INTERNAL, "Drone connection failed")

            logger.info("Completed connection to digital drone...")
            return generate_response(
                resp_type=common_protocol.ResponseStatus.COMPLETED,
                resp_string="Connected to digital drone",
            )
        except Exception as e:
            logger.error(f"Error occurred while connecting to digital drone: {e}")
            await context.abort(grpc.StatusCode.UNKNOWN, f"Unexpected error: {str(e)}")

    async def Disconnect(self, request, context):
        try:
            if not await self.is_connected():
                logger.warning("Drone is already disconnected.")
                return generate_response(
                    resp_type=common_protocol.ResponseStatus.COMPLETED,
                    resp_string="Drone is already disconnected.",
                )

            result = await self._drone.disconnect()
            if not result:
                logger.error("Failed to properly disconnect from digital drone...")
                await context.abort(
                    grpc.StatusCode.INTERNAL, "Drone disconnection failed"
                )

            logger.info("Completed disconnection from digital drone...")
            return generate_response(
                resp_type=common_protocol.ResponseStatus.COMPLETED,
                resp_string="Disconnected from digital drone",
            )
        except Exception as e:
            logger.error(f"Error occurred while disconnecting from digital drone: {e}")
            await context.abort(grpc.StatusCode.UNKNOWN, f"Unexpected error: {str(e)}")

    async def Arm(self, request, context):
        await context.abort(
            grpc.StatusCode.UNIMPLEMENTED, "Arm not implemented for digital drone"
        )

    async def Disarm(self, request, context):
        await context.abort(
            grpc.StatusCode.UNIMPLEMENTED, "Disarm not implemented for digital drone"
        )

    async def TakeOff(self, request, context):
        logger.info("Initiating takeoff sequence...")
        try:
<<<<<<< HEAD
            yield generate_response(
                resp_type=common_protocol.ResponseStatus.IN_PROGRESS,
                resp_string="Initiating takeoff...",
            )
=======
            yield generate_response(resp_type=common_protocol.ResponseStatus.IN_PROGRESS, resp_string="Initiating takeoff...")
            logger.info("Switching to TAKEOFF_LAND mode...")
>>>>>>> 50cd20bd
            await self._switch_mode(FlightMode.TAKEOFF_LAND)
            logger.info("Takeoff command sent to drone...")
            task_result = await self._drone.take_off()
            logger.info(f"Takeoff command result: {task_result}")

            logging.info(f"checking if hovering... {self._is_hovering()}")
            while not self._is_hovering():
<<<<<<< HEAD
                yield generate_response(
                    resp_type=common_protocol.ResponseStatus.IN_PROGRESS,
                    resp_string="Taking off...",
                )
                await asyncio.sleep(0.1)

            yield generate_response(
                resp_type=common_protocol.ResponseStatus.IN_PROGRESS,
                resp_string="Hovering...",
            )
            await self._switch_mode(FlightMode.LOITER)
            yield generate_response(
                resp_type=common_protocol.ResponseStatus.COMPLETED,
                resp_string="Takeoff successful",
            )
=======
                logger.info("Waiting for drone to reach hover state...")
                yield generate_response(resp_type=common_protocol.ResponseStatus.IN_PROGRESS, resp_string="Taking off...")
                await asyncio.sleep(0.1)
                
            logging.info(f"checking if hovering... {self._is_hovering()}")  
            yield generate_response(resp_type=common_protocol.ResponseStatus.IN_PROGRESS, resp_string="Hovering...")
            await self._switch_mode(FlightMode.LOITER)
            yield generate_response(resp_type=common_protocol.ResponseStatus.COMPLETED, resp_string="Takeoff successful")
            logging.info("Takeoff sequence completed successfully.")
>>>>>>> 50cd20bd
        except Exception as e:
            logger.error(f"Error occurred during takeoff: {e}")
            await context.abort(grpc.StatusCode.UNKNOWN, f"Unexpected error: {str(e)}")

    async def Land(self, request, context):
        try:
            yield generate_response(
                resp_type=common_protocol.ResponseStatus.IN_PROGRESS,
                resp_string="Initiating landing...",
            )
            await self._switch_mode(FlightMode.TAKEOFF_LAND)
            await self._drone.land()

            while not self._is_landed():
                yield generate_response(
                    resp_type=common_protocol.ResponseStatus.IN_PROGRESS,
                    resp_string="Landing...",
                )
                await asyncio.sleep(0.1)

            await self._switch_mode(FlightMode.LOITER)
            yield generate_response(
                resp_type=common_protocol.ResponseStatus.COMPLETED,
                resp_string="Landing successful",
            )
        except Exception as e:
            logger.error(f"Error occurred during landing: {e}")
            await context.abort(grpc.StatusCode.UNKNOWN, f"Unexpected error: {str(e)}")

    async def Hold(self, request, context):
        try:
            yield generate_response(
                resp_type=common_protocol.ResponseStatus.IN_PROGRESS,
                resp_string="Initiating hold...",
            )
            if self._drone.is_stopped():
                yield generate_response(
                    resp_type=common_protocol.ResponseStatus.COMPLETED,
                    resp_string="Drone already in hold state...",
                )
            else:
                velocity = common_protocol.VelocityBody()
                velocity.forward_vel = 0.0
                velocity.right_vel = 0.0
                velocity.up_vel = 0.0
                velocity.angular_vel = 0.0
                await self.set_velocity_body(velocity)
                while not self._is_hovering():
                    yield generate_response(
                        resp_type=common_protocol.ResponseStatus.IN_PROGRESS,
                        resp_string="Holding...",
                    )
                    await asyncio.sleep(0.1)
                await self._switch_mode(FlightMode.LOITER)
                yield generate_response(
                    resp_type=common_protocol.ResponseStatus.COMPLETED,
                    resp_string="Hold successful",
                )
        except Exception as e:
            logger.error(f"Error occurred during hold: {e}")
            await context.abort(grpc.StatusCode.UNKNOWN, f"Unexpected error: {str(e)}")

    async def Kill(self, request, context):
        await context.abort(
            grpc.StatusCode.UNIMPLEMENTED, "Kill not implemented for digital drone"
        )

    async def SetHome(self, request, context):
        lat = request.location.latitude
        lon = request.location.longitude
        alt = request.location.altitude
        self._drone.set_home_location(lat, lon, alt)
        return generate_response(
            resp_type=common_protocol.ResponseStatus.COMPLETED,
            resp_string="Home location set successfully",
        )

    async def ReturnToHome(self, request, context):
        try:
            await self._switch_mode(FlightMode.TAKEOFF_LAND)
            await self._drone.return_to_home()

            while not self._is_home_reached():
                yield generate_response(
                    resp_type=common_protocol.ResponseStatus.IN_PROGRESS,
                    resp_string="Returning to home...",
                )
                await asyncio.sleep(0.1)

            await self._switch_mode(FlightMode.LOITER)
            yield generate_response(
                resp_type=common_protocol.ResponseStatus.COMPLETED,
                resp_string="Returned to home successfully",
            )
        except Exception as e:
            logger.error(f"Error occurred during return to home: {e}")
            await context.abort(grpc.StatusCode.UNKNOWN, f"Unexpected error: {str(e)}")

    async def SetGlobalPosition(self, request, context):
        try:
            lat = request.location.latitude
            lon = request.location.longitude
            alt = request.location.altitude
            alt_mode = request.altitude_mode
            hdg_mode = request.heading_mode
            max_velocity = None

            if hdg_mode == control_protocol.HeadingMode.TO_TARGET:
                bearing = request.location.heading
            else:
                bearing = 0
            if request.location.max_velocity is not None:
                max_velocity = request.location.max_velocity

            # Convert absolute to relative altitude if required
            # TODO: Correct this - DD e_m_t uses an absolute alt unlike anafi drones
            if alt_mode == control_protocol.AltitudeMode.ABSOLUTE:
                altitude = (
                    alt - self._get_global_position()[2] + self._get_altitude_rel()
                )
            else:
                altitude = alt

            await self._switch_mode(FlightMode.GUIDED)

            global_position = self._get_global_position()
            bearing = self._calculate_bearing(
                global_position[0], global_position[1], lat, lon
            )
            if max_velocity:
                if abs(global_position[2] - altitude) < self.ALT_TOLERANCE:
                    max_velocity.up_vel = 0
                await self._drone.extended_move_to(
                    lat,
                    lon,
                    altitude,
                    hdg_mode,
                    bearing,
                    max(max_velocity.north_vel, max_velocity.east_vel),
                    max_velocity.up_vel,
                    max_velocity.angular_vel,
                )
            else:
                await self._drone.move_to(lat, lon, altitude, hdg_mode, bearing)

            while not self._is_move_to_done():
                yield generate_response(
                    resp_type=common_protocol.ResponseStatus.IN_PROGRESS,
                    resp_string="Moving to target location...",
                )
                await asyncio.sleep(0.1)

            await self._switch_mode(FlightMode.LOITER)
            if self._is_global_position_reached(lat, lon, altitude):
                yield generate_response(
                    resp_type=common_protocol.ResponseStatus.COMPLETED,
                    resp_string="Reached target location successfully",
                )
            else:
                await context.abort(
                    grpc.StatusCode.INTERNAL, "Failed to reach target location"
                )
        except Exception as e:
            logger.error(f"Error occurred during SetGlobalPosition: {e}")
            await context.abort(grpc.StatusCode.UNKNOWN, f"Unexpected error: {str(e)}")

    async def SetRelativePosition(self, request, context):
        await context.abort(
            grpc.StatusCode.UNIMPLEMENTED,
            "SetRelativePosition in ENU frame not implemented for digital drone",
        )

    async def SetVelocity(self, request, context):
        try:
            forward_vel = request.velocity.x_vel
            right_vel = request.velocity.y_vel
            up_vel = request.velocity.z_vel
            angular_vel = request.velocity.angular_vel

            await self._switch_mode(FlightMode.VELOCITY)

            self._velocity_setpoint = (forward_vel, right_vel, up_vel, angular_vel)
            self._drone._set_velocity_target(forward_vel, right_vel, up_vel)
            self._drone.set_angular_velocity(angular_vel)

            await asyncio.sleep(1)

            while not self._drone._check_target_active("velocity"):
                yield generate_response(
                    resp_type=common_protocol.ResponseStatus.IN_PROGRESS,
                    resp_string="Setting velocity...",
                )
                await asyncio.sleep(0.1)
            yield generate_response(
                resp_type=common_protocol.ResponseStatus.COMPLETED,
                resp_string="Velocity set successfully",
            )
        except Exception as e:
            logger.error(f"Error occurred during SetVelocity: {e}")
            await context.abort(grpc.StatusCode.UNKNOWN, f"Unexpected error: {str(e)}")

    async def SetHeading(self, request, context):
        try:
            lat = request.location.latitude
            lon = request.location.longitude
            bearing = request.location.heading
            heading_mode = request.heading_mode

            global_position = self._get_global_position()
            target = None
            if heading_mode == control_protocol.HeadingMode.HEADING_START:
                target = bearing
            else:
                target = self._calculate_bearing(
                    global_position[0], global_position[1], lat, lon
                )

            await self._drone.move_to(
                global_position[0],
                global_position[1],
                global_position[2],
                common_protocol.LocationHeadingMode.TO_TARGET,
                target,
            )  # Yaw in place

            while not self._is_heading_reached(target):
                yield generate_response(
                    resp_type=common_protocol.ResponseStatus.IN_PROGRESS,
                    resp_string="Setting heading...",
                )
                await asyncio.sleep(0.1)
            yield generate_response(
                resp_type=common_protocol.ResponseStatus.COMPLETED,
                resp_string="Heading set successfully",
            )
        except Exception as e:
            logger.error(f"Error occurred during SetHeading: {e}")
            await context.abort(grpc.StatusCode.UNKNOWN, f"Unexpected error: {str(e)}")

    async def SetGimbalPose(self, request, context):
        try:
            yaw = request.pose.yaw
            pitch = request.pose.pitch
            roll = request.pose.roll
            control_mode = request.mode

            if control_mode == common_protocol.PoseMode.ANGLE:
                target_yaw = min(360, max(0, yaw))
                target_pitch = min(360, max(0, pitch))
                target_roll = min(360, max(0, roll))

                await self._drone.set_target(
                    gimbal_id=0,
                    control_mode="position",
                    pitch=target_pitch,
                    roll=target_roll,
                    yaw=target_yaw,
                )
            elif control_mode == common_protocol.PoseMode.OFFSET:
                current_gimbal = self._get_gimbal_pose_body(request.pose.actuator_id)
                target_pitch = min(360, max(0, current_gimbal["g_pitch"] + pitch))
                target_roll = min(360, max(0, current_gimbal["g_roll"] + roll))
                target_yaw = min(360, max(0, current_gimbal["g_yaw"] + yaw))

                await self._drone.set_target(
                    gimbal_id=0,
                    control_mode="position",
                    pitch=target_pitch,
                    roll=target_roll,
                    yaw=target_yaw,
                )
            else:
                target_pitch = None
                target_roll = None
                target_yaw = None
                logger.error("Error with setting target gimbal pose characteristics...")
                await self._drone.set_target(
                    gimbal_id=0,
                    control_mode="velocity",
                    pitch=target_pitch,
                    roll=target_roll,
                    yaw=target_yaw,
                )
            while not self._is_gimbal_pose_reached(
                target_pitch, target_roll, target_yaw
            ):
                yield generate_response(
                    resp_type=common_protocol.ResponseStatus.IN_PROGRESS,
                    resp_string="Setting gimbal pose...",
                )
                await asyncio.sleep(0.1)
            yield generate_response(
                resp_type=common_protocol.ResponseStatus.COMPLETED,
                resp_string="Gimbal pose set successfully",
            )

        except Exception as e:
            logger.error(f"Error occurred during SetGimbalPose: {e}")
            await context.abort(grpc.StatusCode.UNKNOWN, f"Unexpected error: {str(e)}")

    async def stream_telemetry(self, tel_sock, rate_hz):
        logger.info("Starting telemetry stream")
        await asyncio.sleep(1)

        while await self.is_connected():
            try:
                tel_message = telemetry_protocol.DriverTelemetry()

                tel_message.vehicle_info.name = self._get_name()
                tel_message.vehicle_info.model = self._get_type()
                tel_message.vehicle_info.battery_info.percentage = (
                    self._get_battery_percentage()
                )
                tel_message.vehicle_info.gps_info.satellites = self._get_satellites()
                tel_message.position_info.global_position.latitude = (
                    self._get_global_position()[0]
                )
                tel_message.position_info.global_position.longitude = (
                    self._get_global_position()[1]
                )
                tel_message.position_info.global_position.altitude = (
                    self._get_global_position()[2]
                )

                tel_message.position_info.global_position.heading = self._get_heading()
                tel_message.position_info.relative_position.z = self._get_altitude_rel()
                tel_message.position_info.velocity_enu.x_vel = self._get_velocity_enu()[
                    "north"
<<<<<<< HEAD
                ]
                tel_message.position_info.velocity_enu.y_vel = self._get_velocity_enu()[
                    "east"
                ]
=======
                ]
                tel_message.position_info.velocity_enu.y_vel = self._get_velocity_enu()[
                    "east"
                ]
>>>>>>> 50cd20bd
                tel_message.position_info.velocity_enu.z_vel = self._get_velocity_enu()[
                    "up"
                ]
                tel_message.position_info.velocity_body.x_vel = (
                    self._get_velocity_body()["forward"]
                )
                tel_message.position_info.velocity_body.y_vel = (
                    self._get_velocity_body()["right"]
                )
                tel_message.position_info.velocity_body.z_vel = (
                    self._get_velocity_body()["up"]
                )
                tel_message.position_info.velocity_body.angular_vel = (
                    self._drone.get_angular_velocity()
                )
                gimbal = self._get_gimbal_pose_body(0)
                tel_message.gimbal_info.gimbals[0].pose_body.pitch = gimbal["g_pitch"]
                tel_message.gimbal_info.gimbals[0].pose_body.roll = gimbal["g_roll"]
                tel_message.gimbal_info.gimbals[0].pose_body.yaw = gimbal["g_yaw"]
                tel_message.gimbal_info.gimbals[0].id = 0
                tel_message.status = self._get_current_status()
                batt = self._get_battery_percentage()

                # Warnings
                if batt <= 15:
                    tel_message.alert_info.battery_warning = (
                        telemetry_protocol.BatteryWarning.CRITICAL
                    )
                elif batt <= 30:
                    tel_message.alert_info.battery_warning = (
                        telemetry_protocol.BatteryWarning.LOW
                    )
                mag = self._get_magnetometer()
                if mag == 2:
                    tel_message.alert_info.magnetometer_warning = (
                        telemetry_protocol.MagnetometerWarning.NO_MAGNETOMETER_WARNING
                    )
                elif mag == 1:
                    tel_message.alert_info.magnetometer_warning = (
                        telemetry_protocol.MagnetometerWarning.PERTURBATION
                    )
                sats = self._get_satellites()
                if sats == 0:
                    tel_message.alert_info.gps_warning = (
                        telemetry_protocol.GPSWarning.NO_GPS_WARNING
                    )
                elif sats <= 10:
                    tel_message.alert_info.gps_warning = (
                        telemetry_protocol.GPSWarning.WEAK_WEAK
                    )

                tel_sock.send(tel_message.SerializeToString())
            except Exception as e:
                logger.error(f"Failed to get telemetry, error: {e}")
            await asyncio.sleep(1.0 / rate_hz)

    #    async def stream_video(self, cam_sock, rate_hz):
    #        logger.info("Starting camera stream")
    #        self._start_streaming()
    #        frame_id = 0
    #        while await self.is_connected():
    #            try:
    #                cam_message = data_protocol.Frame()
    #                frame, frame_shape = await self._get_video_frame()
    #
    #                if frame is None:
    #                    logger.error("Failed to get video frame")
    #                    continue
    #
    #                cam_message.data = frame
    #                cam_message.height = frame_shape[1]
    #                cam_message.width = frame_shape[0]
    #                cam_message.channels = frame_shape[2]
    #                cam_message.id = frame_id
    #                cam_sock.send(cam_message.SerializeToString())
    #                frame_id = frame_id + 1
    #            except Exception as e:
    #                logger.error(f"Failed to get video frame, error: {e}")
    #            await asyncio.sleep(1.0 / rate_hz)
    #        self._stop_streaming()
    #        logger.info("Camera stream ended, disconnected from drone")

    """ Telemetry methods """

    def _get_altitude_rel(self) -> float:
        alt = self._drone.get_current_position()[2]
        if alt is not None:
            return alt
        else:
            logger.error("Failed to extract relative alt from drone")
            return 0.0

    def _get_attitude(self) -> dict[str, float]:
        att = self._drone.get_state("attitude")
        rad_to_deg = 180 / math.pi
        return {
            "pitch": att["pitch"] * rad_to_deg,
            "roll": att["roll"] * rad_to_deg,
            "yaw": att["yaw"] * rad_to_deg,
        }

    def _get_battery_percentage(self) -> int:
        return int(self._drone.get_state("battery_percent"))

    def _get_current_status(self) -> telemetry_protocol.MotionStatus:
        return self._drone.get_state("flight_state")

    def _get_gimbal_pose_body(self, gimbal_id) -> dict[str, float]:
        # Currently ignores gimbal_id
        return self._drone.get_state("gimbal_pose")

    def _get_global_position(self) -> tuple[float | None, float | None, float | None]:
        return self._drone.get_current_position()

    def _get_heading(self) -> float:
        return math.degrees(self._drone.get_state("attitude")["yaw"]) % 360

    def _get_magnetometer(self) -> int:
        return self._drone.get_state("magnetometer")

    def _get_type(self) -> str:
        try:
            return self._drone._device_type
        except:
            return "Digital Simulated"

    def _get_name(self) -> str:
        return self._drone_id

    def _get_satellites(self) -> int:
        return self._drone.get_state("satellite_count")

    def _get_velocity_enu(self) -> dict[str, float]:
        ned = self._drone.get_state("velocity")
        return {"north": ned["speedX"], "east": ned["speedY"], "up": ned["speedZ"]}

    def _get_velocity_body(self) -> dict[str, float]:
        enu = self._get_velocity_enu()
        vec = np.array([enu["north"], enu["east"]], dtype=float)
        vecf = np.array([0.0, 1.0], dtype=float)

        hd = (self._get_heading()) + 90
        fw = np.radians(hd)
        c, s = np.cos(fw), np.sin(fw)
        R1 = np.array(((c, -s), (s, c)))
        vecf = np.dot(R1, vecf)

        vecr = np.array([0.0, 1.0], dtype=float)
        rt = np.radians(hd + 90)
        c, s = np.cos(rt), np.sin(rt)
        R2 = np.array(((c, -s), (s, c)))
        vecr = np.dot(R2, vecr)

        res = {
            "forward": np.dot(vec, vecf) * -1,
            "right": np.dot(vec, vecr) * -1,
            "up": enu["up"],
        }
        return res

    """ Actuation methods """

    async def _switch_mode(self, mode):
        self._mode = mode

    """ ACK methods """

    def _is_abs_altitude_reached(self, target_altitude: float) -> bool:
        # Assumes absolute and relative altitude are stored the same currently
        current_altitude = self._get_global_position()[2]
        if current_altitude is None:
            return False
        distance = abs(current_altitude - target_altitude)
        return distance < 1.0

    def _is_at_target(self, lat: float, lon: float) -> bool:
        current_location = self._get_global_position()
        if (
            not current_location
            or current_location[0] is None
            or current_location[1] is None
        ):
            return False
        dlat = lat - current_location[0]
        dlon = lon - current_location[1]
        distance = math.sqrt((dlat**2) + (dlon**2)) * self.LATDEG_METERS
        return distance < 1.0

    async def is_connected(self):
        return self._drone.connection_state()

    def _is_gimbal_pose_reached(self, pitch: float, roll: float, yaw: float) -> bool:
        current_pose = self._drone.get_state("gimbal_pose")
        pose_array = [
            current_pose["g_pitch"],
            current_pose["g_roll"],
            current_pose["g_yaw"],
        ]
        return np.allclose(pose_array, [pitch, roll, yaw], rtol=1e-1, atol=1e-3)

    def _is_global_position_reached(self, lat: float, lon: float, alt: float) -> bool:
        return self._is_abs_altitude_reached(alt) and self._is_at_target(lat, lon)

    def _is_heading_reached(self, target) -> bool:
        current_heading = self._drone.get_state("attitude")["yaw"]
        return np.allclose(current_heading, target, atol=1e-3, rtol=1e-1)

    def _is_home_reached(self) -> bool:
        return np.allclose(
            self._drone.get_home_location(),
            self._drone.get_current_position(),
            rtol=1e-05,
            atol=1e-07,
        )

    def _is_home_set(self, lat, lon, alt) -> bool:
        return np.allclose(
            [lat, lon, alt], self._drone.get_home_location(), rtol=1e-07, atol=1e-09
        )

    def _is_hovering(self) -> bool:
        return self._drone.check_flight_state(telemetry_protocol.MotionStatus.IDLE)

    def _is_landed(self) -> bool:
        return self._drone.check_flight_state(
            telemetry_protocol.MotionStatus.MOTORS_OFF
        )

    def _is_move_to_done(self) -> bool:
        return self._drone._position_flag

    def _is_move_by_done(self) -> bool:
        return self._drone._position_flag

    """ Helper methods """

    def _calculate_bearing(self, lat1, lon1, lat2, lon2):
        # Convert latitude and longitude from degrees to radians
        lat1, lon1, lat2, lon2 = map(math.radians, [lat1, lon1, lat2, lon2])

        delta_lon = lon2 - lon1

        # Bearing calculation
        x = math.sin(delta_lon) * math.cos(lat2)
        y = math.cos(lat1) * math.sin(lat2) - math.sin(lat1) * math.cos(
            lat2
        ) * math.cos(delta_lon)

        initial_bearing = math.atan2(x, y)

        # Convert bearing from radians to degrees
        initial_bearing = math.degrees(initial_bearing)

        # Normalize to 0-360 degrees
        converted_bearing = (initial_bearing + 360) % 360

        return converted_bearing

    async def _wait_for_condition(self, condition_fn, timeout=None, interval=0.5):
        start_time = time.time()
        while True:
            try:
                if condition_fn():
                    logger.info("-- Condition met")
                    return True
            except Exception as e:
                logger.error(f"-- Error evaluating condition: {e}")
            if timeout is not None and time.time() - start_time > timeout:
                return False
            await asyncio.sleep(interval)

    def _start_streaming(self):
        logger.info("Using simulated streaming thread for streaming")
        self._streaming_thread = SimulatedStreamingThread(self._drone, self.ip)
        self._streaming_thread.start()

    async def _get_video_frame(self):
        if self._streaming_thread:
            return self._streaming_thread.grab_frame().tobytes(), (
                self.DEFAULT_IMG_WIDTH,
                self.DEFAULT_IMG_HEIGHT,
                self.DEFAULT_IMG_CHANNELS,
            )

    async def _stop_streaming(self):
        self._streaming_thread.stop()


class SimulatedStreamingThread(threading.Thread):
    def __init__(self, drone, ip, image_set_path=None):
        threading.Thread.__init__(self)

        self._current_frame = None
        self.ip = ip
        self._drone = drone
        self.is_running = False
        self.image_path = image_set_path
        self.frame_index = 0

    def run(self):
        while not self.is_running:
            self.is_running = True
            while self.is_running:
                try:
                    if self.image_path:
                        self._current_frame = Image.open(
                            f"{self.image_path}_{self.frame_index}"
                        )
                        self.frame_index += 1
                    else:
                        continue
                except Exception as e:
                    logger.error(f"Frame could not be read. {e}")

    def grab_frame(self):
        try:
            if self._current_frame is None:
                return np.full(
                    (
                        self.DEFAULT_IMG_WIDTH,
                        self.DEFAULT_IMG_HEIGHT,
                        self.DEFAULT_IMG_CHANNELS,
                    ),
                    255,
                    dtype=np.uint8,
                )
            frame = self._current_frame.copy()
            return frame
        except Exception as e:
            logger.error(f"Grab frame failed: {e}")
            # Send blank image
            return np.full(
                (
                    self.DEFAULT_IMG_WIDTH,
                    self.DEFAULT_IMG_HEIGHT,
                    self.DEFAULT_IMG_CHANNELS,
                ),
                255,
                dtype=np.uint8,
            )

    def stop(self):
        self.is_running = False


async def main():
    register_cleanup_handler()
    server = grpc.aio.server(
        migration_thread_pool=futures.ThreadPoolExecutor(max_workers=10)
    )
    control_service_pb2_grpc.add_ControlServicer_to_server(
        DigitalPerfect("DigitalPerfect"), server
    )
    server.add_insecure_port(query_config("internal.services.driver"))
    await server.start()
    logger.info("Services started!")
    try:
        await server.wait_for_termination()
    except (SystemExit, asyncio.exceptions.CancelledError):
        logger.info("Shutting down...")
        await server.stop(1)


if __name__ == "__main__":
    asyncio.run(main())<|MERGE_RESOLUTION|>--- conflicted
+++ resolved
@@ -1,9 +1,6 @@
 import asyncio
 import math
-<<<<<<< HEAD
-=======
 import logging
->>>>>>> 50cd20bd
 
 # Streaming Imports
 import threading
@@ -31,12 +28,6 @@
 
 # Utility imports
 from util.config import query_config
-<<<<<<< HEAD
-from util.log import get_logger
-
-logger = get_logger("driver/digital_perfect")
-
-=======
 from steeleagle_sdk.protocol.rpc_helpers import generate_response
 from util.log import setup_logging
 from util.cleanup import register_cleanup_handler
@@ -44,7 +35,6 @@
 import logging
 logger = logging.getLogger(__name__)
 
->>>>>>> 50cd20bd
 
 # Flight modes
 class FlightMode(Enum):
@@ -127,15 +117,8 @@
     async def TakeOff(self, request, context):
         logger.info("Initiating takeoff sequence...")
         try:
-<<<<<<< HEAD
-            yield generate_response(
-                resp_type=common_protocol.ResponseStatus.IN_PROGRESS,
-                resp_string="Initiating takeoff...",
-            )
-=======
             yield generate_response(resp_type=common_protocol.ResponseStatus.IN_PROGRESS, resp_string="Initiating takeoff...")
             logger.info("Switching to TAKEOFF_LAND mode...")
->>>>>>> 50cd20bd
             await self._switch_mode(FlightMode.TAKEOFF_LAND)
             logger.info("Takeoff command sent to drone...")
             task_result = await self._drone.take_off()
@@ -143,23 +126,6 @@
 
             logging.info(f"checking if hovering... {self._is_hovering()}")
             while not self._is_hovering():
-<<<<<<< HEAD
-                yield generate_response(
-                    resp_type=common_protocol.ResponseStatus.IN_PROGRESS,
-                    resp_string="Taking off...",
-                )
-                await asyncio.sleep(0.1)
-
-            yield generate_response(
-                resp_type=common_protocol.ResponseStatus.IN_PROGRESS,
-                resp_string="Hovering...",
-            )
-            await self._switch_mode(FlightMode.LOITER)
-            yield generate_response(
-                resp_type=common_protocol.ResponseStatus.COMPLETED,
-                resp_string="Takeoff successful",
-            )
-=======
                 logger.info("Waiting for drone to reach hover state...")
                 yield generate_response(resp_type=common_protocol.ResponseStatus.IN_PROGRESS, resp_string="Taking off...")
                 await asyncio.sleep(0.1)
@@ -169,7 +135,6 @@
             await self._switch_mode(FlightMode.LOITER)
             yield generate_response(resp_type=common_protocol.ResponseStatus.COMPLETED, resp_string="Takeoff successful")
             logging.info("Takeoff sequence completed successfully.")
->>>>>>> 50cd20bd
         except Exception as e:
             logger.error(f"Error occurred during takeoff: {e}")
             await context.abort(grpc.StatusCode.UNKNOWN, f"Unexpected error: {str(e)}")
@@ -498,17 +463,10 @@
                 tel_message.position_info.relative_position.z = self._get_altitude_rel()
                 tel_message.position_info.velocity_enu.x_vel = self._get_velocity_enu()[
                     "north"
-<<<<<<< HEAD
                 ]
                 tel_message.position_info.velocity_enu.y_vel = self._get_velocity_enu()[
                     "east"
                 ]
-=======
-                ]
-                tel_message.position_info.velocity_enu.y_vel = self._get_velocity_enu()[
-                    "east"
-                ]
->>>>>>> 50cd20bd
                 tel_message.position_info.velocity_enu.z_vel = self._get_velocity_enu()[
                     "up"
                 ]
