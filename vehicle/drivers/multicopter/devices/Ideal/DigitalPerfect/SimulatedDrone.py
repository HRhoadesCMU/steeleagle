import asyncio
import logging
import time

import numpy as np
from steeleagle_sdk.protocol.messages import telemetry_pb2 as telemetry_protocol
from steeleagle_sdk.protocol.services import control_service_pb2 as control_protocol

logger = logging.getLogger(__name__)
M_PER_LAT_DEG = 111139
LANDED_DRAIN_RATE = 0.03
ACTIVE_DRAIN_RATE = 0.06
MAX_SPEED = 10  # m/s
MAX_CLIMB = 4  # m/s
MAX_ACCELERATION = 5  # m/s^2
MAX_ROTA_RATE = 250
MAX_YAW_RATE = 180
MAX_G_ROTA_RATE = 300
LATERAL_BRAKE_THRESHOLD = MAX_SPEED * 1.5
VERTICAL_BRAKE_THRESHOLD = MAX_CLIMB * 1.5
MATCH_TOLERANCE = 0.1
POSE_TOLERANCE = 0.1
DEG_MATCH_TOLERANCE = 0.00003  # ~3m error in degrees of lat
ALT_MATCH_TOLERANCE = 0.1  # m
TICK_COUNT = 60
TICK_RATE = 1 / TICK_COUNT
BREAKING_BUFFER = TICK_RATE * MAX_SPEED * 10
DEFAULT_LAT = 40.41368353053923
DEFAULT_LON = -79.9489233699767
DEFAULT_ALT = 0
DEFAULT_SAT_COUNT = 16
TASK_TIMEOUT = 10  # value in seconds
MOVE_TIMEOUT = 600
EARTH_RADIUS_M = 6371000


class SimulatedDrone:
    def __init__(
        self,
        ip,
        drone_id="Simulated Drone",
        lat=DEFAULT_LAT,
        lon=DEFAULT_LON,
        alt=DEFAULT_ALT,
        takeoff_alt=10,
        mag_interference=0,
    ):
        self.init_complete_flag = False
        self._device_type = "Digital Drone"
        self.connection_ip = ip
        self._active_connection = False
        self._takeoff_alt = takeoff_alt
        self._state = {}
        self.set_name(drone_id)
        self._initialize_internal_dicts()
        self.set_current_position(lat, lon, alt)
        self.set_home_location(lat, lon, alt)
        self.set_magnetometer(mag_interference)
        self.init_complete_flag = True

    def _initialize_internal_dicts(self) -> None:
        self.current_position: dict[str, float | None] = {
            "lat": None,
            "lon": None,
            "alt": None,
        }
        self._position_target: dict[str, float | None] = {
            "lat": None,
            "lon": None,
            "alt": None,
        }
        self._pose_target: dict[str, float | None] = {
            "pitch": None,
            "roll": None,
            "yaw": None,
        }
        self._gimbal_target: dict[str, float | None] = {
            "g_pitch": None,
            "g_roll": None,
            "g_yaw": None,
        }
        self._velocity_target: dict[str, float | None] = {
            "speedX": None,
            "speedY": None,
            "speedZ": None,
        }
        self._pending_action = False
        self._active_action = False
        self._position_flag = False
        self.set_velocity(0, 0, 0)
        self.set_angular_velocity(0)
        self.set_gimbal_pose(0, 0, 0)
        self.set_attitude(0, 0, 0)
        self._set_acceleration(0, 0, 0)
        self._set_drone_rotation(0, 0, 0)
        self._set_gimbal_rotation(0, 0, 0)
        self.set_battery_percent(100)
        self.set_satellites(DEFAULT_SAT_COUNT)
        self.set_flight_state(telemetry_protocol.MotionStatus.MOTORS_OFF)

    """ Task & State Management """

    async def state_loop(self):
        """
        Primary event loop for the digital drone, initiated through the connect() command.
        Each iteration of the loop checks for active aspect targets and executes updates to
        contributing kinematic properties as needed. After target checks, the update_kinematics()
        call is responsible for updating the values representing the simulated drone in the modeled
        space. The rate of execution of the event loop is mainly controlled through the TICK_RATE
        constant.
        """
        self.t_baseline = time.time()
        while self._active_connection:
            self.t_cycle_start = time.time()
            logger.debug(
                f"----- Current Time: {self.t_cycle_start - self.t_baseline} -----"
            )
<<<<<<< HEAD
            # # Set via register_pending_task(), preempts currently executing task if one exists
            # if self._pending_action:
            #     if self._active_action:
            #         self._cancel_current_action()
            #     else:
            #         self._pending_action = False
            #         logger.debug(
            #             f"state_loop: Pending action changed to: {self._pending_action}"
            #         )
=======
>>>>>>> 0ff6be09
            # Used to set the appropriate sign for acceleration values
            if self._check_target_active("position"):
                self._calculate_acceleration_direction()
            # Limits velocity if a target is provided (i.e. via extended_move_to)
            if self._check_target_active("velocity"):
                self._check_velocity_reached()
                logger.debug(f"state_loop: Velocity Target: {self._velocity_target}")
            # Modifies previously calculated acceleration values to prevent overshoot
            if self._check_target_active("position"):
                self._check_braking_thresholds()
                logger.debug(f"state_loop: Position Target: {self._position_target}")
            # Prevent overshoot of drone and gimbal pose components while rotating
            if self._check_target_active("pose"):
                self._check_drone_pose_reached()
            if self._check_target_active("gimbal"):
                self._check_gimbal_pose_reached()
            self._update_kinematics()
            self.t_cycle_finish = time.time()
            time_elapsed = self.t_cycle_finish - self.t_cycle_start
            self.t_last = self.t_current
            await asyncio.sleep(TICK_RATE - time_elapsed)
        logger.info("Connection terminated, shutting down...")

    async def _wait_for_condition(self, condition_fn, timeout=None, interval=0.1):
        """
        Allows for graceful wait/timeout following initiation of an async procedure.
        Higher interval values run the risk of allowing kinematic value overshoots.
        """
        start_time = time.time()
        while True:
            try:
                if condition_fn():
                    logger.info("-- Condition met")
                    return True
            except Exception as e:
                logger.error(f"-- Error evaluating condition: {e}")
            if timeout is not None and time.time() - start_time > timeout:
                return False
            await asyncio.sleep(interval)

    async def _cancel_current_action(self):
        """
        Blocking call that stops the drone and clears any targets set as part of the previous command.
        Places the drone in a hover state if airborne (elevation > 0) or an idle state if on the ground.
        Clearing the active_action flag allows pending action registration to proceed.
        """
        logger.warning("Canceling active action...")
        self._zero_velocity()
        stop_result = await self._wait_for_condition(
            lambda: self.is_stopped(), timeout=TASK_TIMEOUT, interval=0.1
        )
        if not stop_result:
            logger.error(
                "cancel_current_action: Failed to zero velocity prior to cancellation..."
            )
        else:
            logger.info(
                f"{self.get_state('drone_id')} successfully stopped prior to canceling current action..."
            )
        if self._check_target_active("gimbal"):
            self._set_gimbal_rotation(0, 0, 0)
            self._set_gimbal_target(None, None, None)
        if self._check_target_active("pose"):
            self._set_drone_rotation(0, 0, 0)
            self._set_pose_target(None, None, None)

        if (
            self.get_current_position()[2] is not None
            and self.get_current_position()[2] > 0
        ):
            self.set_flight_state(telemetry_protocol.MotionStatus.IDLE)
        else:
            self.set_flight_state(telemetry_protocol.MotionStatus.MOTORS_OFF)
        self._active_action = False

    async def _register_pending_task(self):
        """
        Attempts to signal to the event loop that a new task is being initiated. Fails if there is already
        a pending task in the process of registration. Otherwise, waits until the task lock controlled by the
        active_action flag is released by the cancel_current_action() call in the state loop.
        """
        if self._pending_action:
            return False
        self._pending_action = True
        logger.debug(
            f"register_pending_task: Pending action set to {self._pending_action}"
        )
<<<<<<< HEAD
        if self._active_action:
            await self._cancel_current_action()
    
=======

        if self._active_action:
            await self._cancel_current_action()
>>>>>>> 0ff6be09
        # Allow state loop time to process flags even if no active task currently exists
        await asyncio.sleep(1)
        result = await self._wait_for_condition(
            lambda: self.is_task_lock_open(), timeout=TASK_TIMEOUT, interval=0.1
        )
        if result:
            self._active_action = True
            self._pending_action = False
        return result

    """ Connection Methods """

    async def connect(self) -> bool:
        """
        Called externally by the controlling entity to activate the state loop and start the drone's
        internal clock. Presumes the controlling entity has a direct handle to the digital drone
        object and does not currently simulate message passing between drone and interface driver.
        """
        if not self._active_connection:
            self._active_connection = True
            logger.info("Connection established with simulated digital drone...")
            logger.info("Starting internal state loop...")
            self.t_current = time.time()
            self.t_last = self.t_current
            self._loop = asyncio.create_task(self.state_loop())
            logger.info("Internal state loop active...")
            return True
        return True

    def connection_state(self) -> bool:
        return self._active_connection

    async def disconnect(self) -> bool:
        """
        Called externally by the controlling entity to simulate shutting the drone down. Cancels the asyncio
        event loop started in the connect() call and sets the connection flag off to trigger graceful exit
        of the drone's state loop.
        """
        if self._active_connection:
            self._active_connection = False
            self._loop.cancel()
            logger.info("Disconnected from simulated digital drone...")
            return True
        logger.warning(
            "Attempted to disconnect without active connection to simulated drone..."
        )
        return False

    """ API Operational Methods """

    async def take_off(self):
        """
        Implements the kinematic component changes required to simulate the SteelEagle take_off command via
        the usage of a position target. Once set, the drone's internal state loop controls acceleration values
        to bring the drone to the takeoff elevation specified as part of the drone's init args.
        """
        logger.info("Initiating take off sequence...")

        result = await self._register_pending_task()
        if not result:
            logger.warning(
                "take_off: Pending task already queued, unable to register take off command..."
            )
            return False
        else:
            logger.info(
                "take_off: Task successfully registered, beginning procedure..."
            )

        self.set_flight_state(telemetry_protocol.MotionStatus.RAMPING_UP)
        current_position = self.get_current_position()
        self._set_position_target(
            current_position[0], current_position[1], self._takeoff_alt
        )

        result = await self._wait_for_condition(
            lambda: self.is_takeoff_complete(), timeout=TASK_TIMEOUT, interval=0.1
        )
        self._zero_velocity()
        await self._wait_for_condition(
            lambda: self.is_stopped(), timeout=TASK_TIMEOUT, interval=0.1
        )

        self._zero_velocity()
        await self._wait_for_condition(
            lambda: self.is_stopped(), timeout=TASK_TIMEOUT, interval=0.1
        )
        
        if result:
            self.set_flight_state(telemetry_protocol.MotionStatus.IDLE)
            logger.info(f"{self.get_state('drone_id')} completed takeoff...")
        else:
<<<<<<< HEAD
            self.set_flight_state(telemetry_protocol.MotionStatus.MOTORS_OFF)
            logger.warning(f"{self.get_state('drone_id')} failed to take off...")
=======
>>>>>>> 0ff6be09
            current_position = self.get_current_position()
            if current_position[2] > 0:
                self.set_flight_state(telemetry_protocol.MotionStatus.IDLE)
            else:
                self.set_flight_state(telemetry_protocol.MotionStatus.MOTORS_OFF)
            logger.warning(f"{self.get_state('drone_id')} failed to take off...")
            logger.warning(
                f"Stopped in position: ({current_position[0]}, {current_position[1]}, "
                f"{current_position[2]})"
            )
        self._active_action = False
        return result

    async def land(self):
        """
        Implements the kinematic component changes required to simulate the SteelEagle land command via
        the usage of a position target. Once set, the drone's internal state loop controls acceleration values
        to bring the drone to a simulated ground point (currently presumed as elevation of 0m). Ensures the drone
        is stopped prior to descending to the target position and preserves the drone pose and gimbal pose through
        the completion of the procedure.
        """
        logger.info("Initiating landing sequence...")
        if self.check_flight_state(
            telemetry_protocol.MotionStatus.MOTORS_OFF
        ) or self.check_flight_state(telemetry_protocol.MotionStatus.RAMPING_DOWN):
            logger.warning(
                f"land: {self.get_state('drone_id')} already landed. Ignoring command..."
            )
            return True

        result = await self._register_pending_task()
        if not result:
            logger.warning(
                "land: Pending task already queued, unable to register take off command..."
            )
            return False
        else:
            logger.info("land: Task successfully registered, beginning procedure...")

        self.set_flight_state(telemetry_protocol.MotionStatus.RAMPING_DOWN)
        self._zero_velocity()
        stop_result = await self._wait_for_condition(
            lambda: self.is_stopped(), timeout=TASK_TIMEOUT, interval=0.1
        )
        if not stop_result:
            logger.warning(
                "land: Failed to stop prior to beginning descent procedure..."
            )
            self._active_action = False
            return False
        else:
            logger.info(
                f"{self.get_state('drone_id')} successfully stopped prior to executing descent procedure..."
            )

        current_position = self.get_current_position()
        self._set_position_target(current_position[0], current_position[1], 0)

        result = await self._wait_for_condition(
            lambda: self.is_landed(), timeout=MOVE_TIMEOUT, interval=0.1
        )
        self._zero_velocity()
        stop_result = await self._wait_for_condition(
            lambda: self.is_stopped(), timeout=TASK_TIMEOUT, interval=0.1
        )

        if result and stop_result:
            self.set_flight_state(telemetry_protocol.MotionStatus.MOTORS_OFF)
            logger.info(f"{self.get_state('drone_id')} completed landing...")
        else:
            self.set_flight_state(telemetry_protocol.MotionStatus.IDLE)
            current_position = self.get_current_position()
            logger.warning(f"{self.get_state('drone_id')} failed to land...")
            logger.warning(
                f"Current position after failed attempt: ({current_position[0]}, "
                f"{current_position[1]}, {current_position[2]})"
            )
        self._active_action = False
        return result

    async def move_to(self, lat, lon, altitude, heading_mode, bearing):
        """
        Implements the kinematic component changes required to simulate the SteelEagle move_to command via
        the usage of a position target. This variant does not allow specification of a velocity target and
        will attempt to take a least time course to the target point at maximum achievable velocity while
        avoiding position target overshoot. If pose adjustments are required to meet the requested orientation,
        they are made prior to executing movement.
        """
        logger.info("Initiating move to sequence...")

        result = await self._register_pending_task()
        if not result:
            logger.warning(
                "move_to: Pending task already queued, unable to register take off command"
            )
            return False
        else:
            logger.info("move_to: Successfully registered task, beginning procedure")

        if self.check_flight_state(
            telemetry_protocol.MotionStatus.MOTORS_OFF
        ) or self.check_flight_state(telemetry_protocol.MotionStatus.RAMPING_DOWN):
            logger.warning(
                f"move_to: {self.get_state('drone_id')} unable to execute move command"
                "from ground. Taking off first..."
            )
            current_pos = self.get_current_position()
            self.set_flight_state(telemetry_protocol.MotionStatus.RAMPING_UP)
            self._set_position_target(current_pos[0], current_pos[1], self._takeoff_alt)
            result = await self._wait_for_condition(
                lambda: self.is_takeoff_complete(), timeout=TASK_TIMEOUT
            )
            if not result:
                if self.get_current_position()[2] == 0:
                    self.set_flight_state(telemetry_protocol.MotionStatus.MOTORS_OFF)
                logger.error(
                    f"move_to: {self.get_state('drone_id')} unable to take off during move_to..."
                )
                return False
            self.set_flight_state(telemetry_protocol.MotionStatus.IDLE)
            logger.info("move_to: Take off completed, beginning to movement segment...")

        self._zero_velocity()
        stop_result = await self._wait_for_condition(
            lambda: self.is_stopped(), timeout=TASK_TIMEOUT, interval=0.1
        )
        if not stop_result:
            logger.warning("move_to: Failed to stop prior to orienting drone...")
            self._active_action = False
            return False
        else:
            logger.info(
                f"{self.get_state('drone_id')} successfully stopped prior to orienting drone..."
            )

        if heading_mode == control_protocol.LocationHeadingMode.TO_TARGET:
            # Orients drone to fixed target bearing
            target_bearing = bearing
        else:
            # Orients drone along the flight path heading (face 'forward')
            target_bearing = self.calculate_bearing(lat, lon)
        self._set_pose_target(None, None, target_bearing)

        self.set_flight_state(telemetry_protocol.MotionStatus.IN_TRANSIT)
        result = await self._wait_for_condition(
            lambda: self.is_drone_oriented(), timeout=TASK_TIMEOUT, interval=0.1
        )
        if not result:
            logger.warning(
                f"{self.get_state('drone_id')} failed to orient to target bearing {target_bearing} prior to executing move..."
            )
            logger.warning(
                f"Current orientation bearing {self.get_state('attitude')['yaw']}"
            )
            self._active_action = False
            return False
        else:
            logger.info(f"Completed orientation to bearing {target_bearing}")

        self._set_position_target(lat, lon, altitude)
        result = await self._wait_for_condition(
            lambda: self._check_position_reached(), timeout=None, interval=0.1
        )
        current_position = self.get_current_position()

        if result:
            self.set_flight_state(telemetry_protocol.MotionStatus.IDLE)
            logger.info(
                f"{self.get_state('drone_id')} completed movement to position "
                f"({current_position[0]}, {current_position[1]}, {current_position[2]})"
            )
        else:
            self._zero_velocity()
            await self._wait_for_condition(
                lambda: self.is_stopped(), timeout=TASK_TIMEOUT, interval=0.1
            )
            self.set_flight_state(telemetry_protocol.MotionStatus.IDLE)
            logger.warning(
                f"{self.get_state('drone_id')} failed to move to target position ({lat}, {lon}, {altitude})..."
            )
            logger.warning(
                f"Current position: ({current_position[0]}, {current_position[1]}, {current_position[2]})"
            )
        self._active_action = False
        return result

    async def extended_move_to(
        self,
        lat,
        lon,
        altitude,
        heading_mode,
        bearing,
        lateral_vel,
        up_vel,
        angular_vel,
    ):
        """
        Implements the kinematic component changes required to simulate the SteelEagle extended_move_to command via
        the usage of both position and velocity targets. The velocity target binds the maximum velocity of the drone
        during transit to the target position and is in-place until the drone has either stopped or begun decelerating
        in the x, y, and z coordinate planes. Orientation changes are made prior to beginning movement if required.
        """
        logger.info("Initiating extended move to sequence...")

        result = await self._register_pending_task()
        if not result:
            logger.warning(
                "extended_move_to: Pending task already queued, unable to register take off command..."
            )
            return False
        else:
            logger.info(
                "extended_move_to: Successfully registered task, beginning procedure..."
            )

        if self.check_flight_state(
            telemetry_protocol.MotionStatus.MOTORS_OFF
        ) or self.check_flight_state(telemetry_protocol.MotionStatus.RAMPING_DOWN):
            logger.warning(
                f"extended_move_to: {self.get_state('drone_id')} unable to execute move command"
                "from ground. Taking off first..."
            )
            current_pos = self.get_current_position()
            self.set_flight_state(telemetry_protocol.MotionStatus.RAMPING_UP)
            self._set_position_target(current_pos[0], current_pos[1], self._takeoff_alt)
            result = await self._wait_for_condition(
                lambda: self.is_takeoff_complete(), timeout=TASK_TIMEOUT
            )
            if not result:
                if self.get_current_position()[2] == 0:
                    self.set_flight_state(telemetry_protocol.MotionStatus.MOTORS_OFF)
                else:
                    self.set_flight_state(telemetry_protocol.MotionStatus.IDLE)
                logger.error(
                    f"extended_move_to: {self.get_state('drone_id')} unable to take off during move_to..."
                )
                return False
            self.set_flight_state(telemetry_protocol.MotionStatus.IDLE)
            logger.info("move_to: Take off completed, beginning to movement segment...")

        self._zero_velocity()
        stop_result = await self._wait_for_condition(
            lambda: self.is_stopped(), timeout=TASK_TIMEOUT, interval=0.1
        )
        if not stop_result:
            logger.warning(
                "extended_move_to: Failed to stop prior to orienting drone..."
            )
            self._active_action = False
            return False
        else:
            logger.info(
                f"extended_move_to: {self.get_state('drone_id')} successfully stopped prior to orienting drone..."
            )

        if heading_mode == control_protocol.LocationHeadingMode.TO_TARGET:
            # Orients drone to fixed target bearing
            target_bearing = bearing
        else:
            # Orients drone along the flight path heading (face 'forward')
            target_bearing = path_heading = self.calculate_bearing(lat, lon)

        self._set_pose_target(None, None, target_bearing)
        result = await self._wait_for_condition(
            lambda: self.is_drone_oriented(), timeout=TASK_TIMEOUT, interval=0.1
        )
        if not result:
            logger.warning(
                f"{self.get_state('drone_id')} failed to orient to target bearing {target_bearing} prior to executing move..."
            )
            logger.warning(
                f"Current orientation bearing {self.get_state('attitude')['yaw']}"
            )
            self._active_action = False
            return False
        else:
            logger.info(f"Completed orientation to bearing {target_bearing}")

        self._set_position_target(lat, lon, altitude)
        result = self.partition_lateral_velocities(lateral_vel)
        if result is None:
            logger.error(
                "extended_move_to: Unable to partition lateral velocity value..."
            )
            self._active_action = False
            self._set_position_target(None, None, None)
            return False
        x_vel = result[0]
        y_vel = result[1]
        self._set_velocity_target(x_vel, y_vel, up_vel)
        self.set_flight_state(telemetry_protocol.MotionStatus.IN_TRANSIT)

        result = await self._wait_for_condition(
            lambda: self._check_position_reached(), timeout=MOVE_TIMEOUT, interval=0.1
        )
        current_position = self.get_current_position()

        if result:
            self.set_flight_state(telemetry_protocol.MotionStatus.IDLE)
            logger.info(
                f"{self.get_state('drone_id')} completed movement to position "
                f"({current_position[0]}, {current_position[1]}, {current_position[2]})"
            )
        else:
            self._zero_velocity()
            await self._wait_for_condition(
                lambda: self.is_stopped(), timeout=TASK_TIMEOUT, interval=0.1
            )
            self.set_flight_state(telemetry_protocol.MotionStatus.IDLE)
            logger.warning(
                f"{self.get_state('drone_id')} failed extended move to target position ({lat}, {lon}, {altitude})..."
            )
            logger.warning(
                f"Current position: ({current_position[0]}, {current_position[1]}, {current_position[2]})"
            )
        self._active_action = False
        return result

    async def set_target(self, gimbal_id, control_mode, pitch, roll, yaw):
        """
        Implements the rotational controls to adjust the poses of both drone and gimbal based on parameters given.
        Presumes that the gimbal yaw is "fixed" and implements yaw specifications by turning the entire drone prior
        to modifying the gimbal characteristics for pitch and roll changes.
        """
        if control_mode == "velocity":
            logger.info("set_target: Gimbal rotation without target not implemented")
            return False

        result = await self._register_pending_task()
        if not result:
            logger.warning(
                "set_target: Pending task already queued, unable to register take off command"
            )
            return False
        else:
            logger.info("set_target: Successfully registered task, beginning procedure")

        if control_mode == "position":
            self._set_gimbal_target(
                min(360, max(0, pitch)), min(360, max(0, roll)), min(360, max(0, yaw))
            )

        result = await self._wait_for_condition(
            lambda: self.is_gimbal_oriented(), timeout=TASK_TIMEOUT, interval=0.1
        )
        current_g_pose = self.get_state("gimbal_pose")
        if result:
            logger.info(
                f"{self.get_state('drone_id')} completed aligning gimbal {gimbal_id} to target. "
                f"Pitch: {current_g_pose['g_pitch']}, Roll: {current_g_pose['g_roll']}, Yaw: {current_g_pose['g_yaw']}"
            )
        else:
            logger.warning(
                f"{self.get_state('drone_id')} failed to align gimbal {gimbal_id} to target. "
                f"Pitch: {current_g_pose['g_pitch']}, Roll: {current_g_pose['g_roll']}, Yaw: {current_g_pose['g_yaw']}"
            )
        self._active_action = False
        return result

    async def return_to_home(self):
        """
        Implements the kinematic component changes required to simulate the SteelEagle move_to command via
        the usage of a position target. This variant does not allow specification of a velocity target and
        will attempt to take a least time course to the target point at maximum achievable velocity while
        avoiding position target overshoot. If pose adjustments are required to meet the requested orientation,
        they are made prior to executing movement.
        """
        logger.info("Initiating move to sequence...")
        if self.check_flight_state(
            telemetry_protocol.MotionStatus.MOTORS_OFF
        ) or self.check_flight_state(telemetry_protocol.MotionStatus.RAMPING_DOWN):
            logger.warning(
                f"return_to_home: {self.get_state('drone_id')} unable to execute RTH command"
                "from ground. Take off first..."
            )
            return False

        result = await self._register_pending_task()
        if not result:
            logger.warning(
                "return_to_home: Pending task already queued, unable to register take off command"
            )
            return False
        else:
            logger.info(
                "return_to_home: Successfully registered task, beginning procedure"
            )

        self._zero_velocity()
        stop_result = await self._wait_for_condition(
            lambda: self.is_stopped(), timeout=TASK_TIMEOUT, interval=0.1
        )
        if not stop_result:
            logger.warning("return_to_home: Failed to stop prior to orienting drone...")
            self._active_action = False
            return False
        else:
            logger.info(
                f"{self.get_state('drone_id')} successfully stopped prior to orienting drone..."
            )

        home_pos = self.get_home_location()
        current_pos = self.get_current_position()
        target_bearing = self.calculate_bearing(home_pos[0], home_pos[1])
        self._set_pose_target(None, None, target_bearing)

        self.set_flight_state(telemetry_protocol.MotionStatus.IN_TRANSIT)
        result = await self._wait_for_condition(
            lambda: self.is_drone_oriented(), timeout=TASK_TIMEOUT, interval=0.1
        )
        if not result:
            logger.warning(
                f"{self.get_state('drone_id')} failed to orient to target bearing {target_bearing} prior to executing move..."
            )
            logger.warning(
                f"Current orientation bearing {self.get_state('attitude')['yaw']}"
            )
            self._active_action = False
            return False
        else:
            logger.info(f"Completed orientation to bearing {target_bearing}")

        self._set_position_target(home_pos[0], home_pos[1], current_pos[2])
        result = await self._wait_for_condition(
            lambda: self._check_position_reached(), timeout=None, interval=0.1
        )
        current_position = self.get_current_position()

        self._zero_velocity()
        await self._wait_for_condition(
            lambda: self.is_stopped(), timeout=TASK_TIMEOUT, interval=0.1
        )
        self.set_flight_state(telemetry_protocol.MotionStatus.IDLE)

        if result:
            logger.info(
                f"{self.get_state('drone_id')} completed movement to position "
                f"({current_position[0]}, {current_position[1]}, {current_position[2]})"
            )
        else:
            self.set_flight_state(telemetry_protocol.MotionStatus.IDLE)
            logger.warning(
                f"{self.get_state('drone_id')} failed to move to target position ({home_pos[0]}, {home_pos[1]}, {current_pos[2]})..."
            )
            logger.warning(
                f"Current position: ({current_position[0]}, {current_position[1]}, {current_position[2]})"
            )
            return result

        logger.info("return_to_home: Beginning descent procedure...")
        self.set_flight_state(telemetry_protocol.MotionStatus.RAMPING_DOWN)
        self._set_position_target(home_pos[0], home_pos[1], home_pos[2])
        result = await self._wait_for_condition(
            lambda: self.is_landed(), timeout=TASK_TIMEOUT, interval=0.1
        )

        self._zero_velocity()
        stop_result = await self._wait_for_condition(
            lambda: self.is_stopped(), timeout=TASK_TIMEOUT, interval=0.1
        )

        if result and stop_result:
            self.set_flight_state(telemetry_protocol.MotionStatus.MOTORS_OFF)
            logger.info(f"{self.get_state('drone_id')} completed landing...")
        else:
            self.set_flight_state(telemetry_protocol.MotionStatus.IDLE)
            current_position = self.get_current_position()
            logger.warning(f"{self.get_state('drone_id')} failed to land...")
            logger.warning(
                f"Current position after failed attempt: ({current_position[0]}, "
                f"{current_position[1]}, {current_position[2]})"
            )
        self._active_action = False
        return result

    """ Getter, Setter, & Checker Methods """

    def set_home_location(self, lat, lon, alt):
        """
        Primarily used during drone initialization to store the starting location as the drone's home position.
        Latitude and longitude are represented in degrees as decimal numbers while altitude is represented in meters.
        """
        self.home_location = {"lat": lat, "lon": lon, "alt": alt}
        logger.info(f"Home location updated to ({lon}, {lat}) at elevation {alt}...")

    def _update_state(self, characteristic: str, value):
        """
        Generic internal state updater called by specific characteristic update methods
        to modify values contained within the drone's state dictionary. State is stored
        as characteristic_name: value/dictionary{component: values...}.
        """
        if characteristic not in self._state:
            logger.info(f"Adding {characteristic} to internal state...")
        self._state[characteristic] = value

    def check_flight_state(self, target_state) -> bool:
        """
        Compares the flight state condition given as a parameter against the drone's
        current flight state (common_pb.FlightStatus).
        """
        if target_state == self.get_state("flight_state"):
            return True
        return False

    def _check_target_active(self, target_type: str) -> bool:
        """
        Checks if the specified target type is currently "active." An active target is
        defined as a target in which all component values are set to non-None values.
        """
        match target_type:
            case "position":
                target = self._position_target
            case "velocity":
                target = self._velocity_target
            case "pose":
                target = self._pose_target
            case "gimbal":
                target = self._gimbal_target
            case _:
                logger.error(
                    f"_check_target_active: Invalid target type requested. Received {target_type}..."
                )
                return False
        return any(value is not None for value in target.values())

    def get_angular_velocity(self) -> float:
        """
        Used by the autopilot to retrieve the angular velocity trait of the drone for benchmark compliance.
        Angular velocity is not currently used by any aspect of the simulated drone.
        """
        return self.get_state("angular_velocity")

    def get_current_position(self) -> tuple[float | None, float | None, float | None]:
        """
        Retrieves the drone's current global position - one of several characterstics stored
        outside of the drone's internal state dict. Latitude and longitude are always represented
        in degrees as decimal values while altitude is always represented in meters.
        """
        try:
            return (
                self.current_position["lat"],
                self.current_position["lon"],
                self.current_position["alt"],
            )
        except:
            logger.error("Unable to retrieve current position...")
            return (None, None, None)

    def get_home_location(self):
        """
        Retrieves the stored home location for the drone. Set during drone initialization unless
        manually updated by an external controller.
        """
        try:
            return (
                self.home_location["lat"],
                self.home_location["lon"],
                self.home_location["alt"],
            )
        except:
            logger.error("Home location not set...")
            return None

    def get_state(self, characteristic: str):
        """
        Generic internal state retriever called by directly by other methods when retrieving
        kinematic values stored in the drone's internal state dict. State is stored
        as characteristic_name: value/dictionary{component: values...}.
        """
        if characteristic not in self._state:
            logger.error(
                f"{characteristic} not included in drone state. Unable to retrieve..."
            )
            return None
        return self._state[characteristic]

    def is_landed(self):
        """
        Used as a lambda to check for completion of the asynchronous movement component of
        the land task. Returns true only when the drone is stopped and at ground level or
        within the margin of error allowed by the ALT_MATCH_TOLERANCE constant.
        """
        current_pos = self.get_current_position()
        if self.is_stopped() and abs(current_pos[2]) <= ALT_MATCH_TOLERANCE:
            self.set_current_position(current_pos[0], current_pos[1], 0)
            self._set_position_target(None, None, None)
            return True
        return False

    def is_drone_oriented(self):
        """
        Used as a lambda to check for completion of the asynchronous drone alignment required
        by move_to, extended_move_to, and set_target. Returns true when all component values
        are at or within the margin of error controlled by POSE_TOLERANCE relative to the given
        pose target. When this condition occurs, this also zeros the drone's rotation rate values
        and clears the pose target to prevent drift.
        """
        attitude = self.get_state("attitude")
        if (
            abs(attitude["pitch"] - self._pose_target["pitch"]) > POSE_TOLERANCE
            or abs(attitude["roll"] - self._pose_target["roll"]) > POSE_TOLERANCE
            or abs(attitude["yaw"] - self._pose_target["yaw"]) > POSE_TOLERANCE
        ):
            return False
        self.set_attitude(
            self._pose_target["pitch"],
            self._pose_target["roll"],
            self._pose_target["yaw"],
        )
        self._set_drone_rotation(0, 0, 0)
        self._set_pose_target(None, None, None)
        return True

    def is_gimbal_oriented(self):
        """
        Used as a lambda to check for completion of the asynchronous gimbal alignment required
        by set_target. Returns true when all component values are at or within the margin of error
        controlled by POSE_TOLERANCE relative to the given gimbal target. When this condition
        occurs, this also zeros the gimbal's rotation rate values and clears the gimbal target.
        """
        gimbal_pose = self.get_state("gimbal_pose")
        if (
            abs(gimbal_pose["g_pitch"] - self._gimbal_target["g_pitch"])
            > POSE_TOLERANCE
            or abs(gimbal_pose["g_roll"] - self._gimbal_target["g_roll"])
            > POSE_TOLERANCE
            or abs(gimbal_pose["g_yaw"] - self._gimbal_target["g_yaw"]) > POSE_TOLERANCE
        ):
            return False
        self.set_gimbal_pose(
            self._gimbal_target["g_pitch"],
            self._gimbal_target["g_roll"],
            self._gimbal_target["g_yaw"],
        )
        self._set_gimbal_rotation(0, 0, 0)
        self._set_gimbal_target(None, None, None)
        return True

    def is_stopped(self):
        """
        Used as a lambda to check for zeroed velocity following either completion of a movement
        or cancellation/failure of an outstanding task. Returns true when all component values
        of the drone's velocity are at zero or within the margin of error controlled by the
        MATCH_TOLERANCE constant. Clears any existing velocity target and the velocity target
        flags, explicitly sets the velocity state values to 0 to prevent float drift, and zeroes
        the drone's acceleration values.
        """
        current_velocity = self.get_state("velocity")
        if (
            current_velocity is None
            or abs(current_velocity["speedX"]) > MATCH_TOLERANCE
            or abs(current_velocity["speedY"]) > MATCH_TOLERANCE
            or abs(current_velocity["speedZ"]) > MATCH_TOLERANCE
        ):
            return False
        self._set_velocity_target(None, None, None)
        self._clear_velocity_target_flags()
        self.set_velocity(0, 0, 0)
        self._set_acceleration(0, 0, 0)
        return True

    def is_takeoff_complete(self):
        """
        Used as a lambda to check for completion of the asynchronous movement component of the
        take_off task. Returns true once the drone is at the position target and stopped (contained
        within the check_position_reached method). Expects that the drone's flight status was
        updated prior to setting the position target to initiate movement. Does not modify
        drone state directly, though check_position_reached will clear position targets and set
        position target flags on success.
        """
        current_vel = self.get_state("velocity")
        current_pos = self.get_current_position()
        vel_target = self._velocity_target
        pos_target = self._position_target
        return self._check_position_reached() and self.check_flight_state(
            telemetry_protocol.MotionStatus.RAMPING_UP
        )

    def is_task_lock_open(self):
        """
        Used as a lambda to check for the main event loop's movement of the registered task from
        pending status to active.
        """
        return not self._active_action

    """ Internal State Methods """

    def set_attitude(self, pitch: float, roll: float, yaw: float):
        """
        Assumes all component values are in degrees from 0-360
        """
        attitude = {"pitch": pitch, "roll": roll, "yaw": yaw}
        self._update_state("attitude", attitude)
        logger.debug(
            f"set_attitude: Drone attitude set to pitch: {pitch}, roll: {roll}, yaw: {yaw}"
        )

    def set_battery_percent(self, starting_charge: float):
        """
        Used by the update_kinematics method to simulate progressive drain on the drone's
        battery. Drain rates are specified by the LANDED_DRAIN_RATE and ACTIVE_DRAIN_RATE
        constants.
        """
        self._update_state("battery_percent", max(0, starting_charge))

    def set_current_position(self, new_lat: float, new_lon: float, new_alt: float):
        """
        Used by the update_kinematics method to simulate movement of the drone through 3-D
        space based on stored velocity values.
        """
        self.current_position.update(lat=new_lat, lon=new_lon, alt=new_alt)
        logger.debug(
            f"set_current_position: Current position set to ({new_lat}, {new_lon}, {new_alt})"
        )

    def set_flight_state(self, flight_state):
        """
        Changes the drone's current flight state. Expected values are contained within the
        common_pb2.FlightStatus enum.
        """
        self._update_state("flight_state", flight_state)
        logger.info(f"set_flight_state: Current flight state set to: {flight_state}")

    def set_gimbal_pose(self, pitch: float, roll: float, yaw: float):
        """
        Used by the update_kinematics method to simulate rotation of the drone's gimbal
        based on stored gimbal rotation rate values.
        """
        gimbal_pose = {"g_pitch": pitch, "g_roll": roll, "g_yaw": yaw}
        self._update_state("gimbal_pose", gimbal_pose)
        logger.debug(
            f"set_gimbal_pose: Gimbal pose set to g_pitch: {pitch}, g_roll: {roll}, g_yaw: {yaw}"
        )

    def set_magnetometer(self, condition_code: int):
        """
        Set during initialization for simulated telemetry. 0 = good, 1 = calibration, 2 = perturbation.
        Has no impact on the simulated drone's movement and position state.
        """
        self._update_state("magnetometer", condition_code)
        logger.info(f"Magnetometer reading updated to {condition_code}")

    def set_name(self, drone_id: str):
        """
        Set during initialization or if manually called by the controller to allow distinguishing
        between multiple simulated drones running simultaneously.
        """
        self._update_state("drone_id", drone_id)
        logger.info(f"Drone name set as: {drone_id}")

    def set_velocity(self, vel_x: float, vel_y: float, vel_z: float):
        """
        Used by the update_kinematics method to simulate the speed of the drone in 3-D space.
        Contributes to position modifications at each time step and is itself influenced by
        the drone's stored acceleration rates and the predefined maximal values (MAX_SPEED
        for x, y and MAX_CLIMB for z).
        """
        velocity = {
            "speedX": max(min(vel_x, MAX_SPEED), -MAX_SPEED),
            "speedY": max(min(vel_y, MAX_SPEED), -MAX_SPEED),
            "speedZ": max(min(vel_z, MAX_CLIMB), -MAX_CLIMB),
        }
        self._update_state("velocity", velocity)
        logger.debug(
            f"set_velocity: Drone velocity set to ("
            f"{velocity['speedX']}, {velocity['speedY']}, {velocity['speedZ']})"
        )

    def set_angular_velocity(self, angular_vel: float):
        """
        Used by the autopilot to set the angular velocity trait of the drone for benchmark compliance.
        Angular velocity is not currently used by any aspect of the simulated drone.
        """
        self._update_state("angular_velocity", angular_vel)
        logger.debug(f"set_angular_velocity: Angular velocity set to {angular_vel}")

    def set_satellites(self, satellite_count: int):
        """
        Set during initialization for simulated telemetry. May be modified by external calls
        to simulate various operational conditions. Has no impact on the simulated drone's
        movement and position state.
        """
        self._update_state("satellite_count", satellite_count)
        logger.info(f"GPS satellite count set to: {satellite_count}")

    def _set_acceleration(self, accX: float, accY: float, accZ: float):
        """
        Used by kinematics methods to modify the current acceleration rate. Primary state factor
        that controls the simulated movement of the drone and is expected to be updated multiple
        times in each iteration of the state_loop based on current conditions relative to the
        drone's position and velocity targets.
        """
        acceleration = {
            "accX": max(min(accX, MAX_ACCELERATION), -MAX_ACCELERATION),
            "accY": max(min(accY, MAX_ACCELERATION), -MAX_ACCELERATION),
            "accZ": max(min(accZ, MAX_ACCELERATION), -MAX_ACCELERATION),
        }
        self._update_state("acceleration", acceleration)
        logger.debug(
            f"_set_acceleration: Acceleration set to "
            f"({acceleration['accX']}, {acceleration['accY']}, {acceleration['accZ']})"
        )

    def _set_drone_rotation(self, pitch_rate: float, roll_rate: float, yaw_rate: float):
        """
        Used by kinematics methods to modify the current rotation rate for drone pose characteristics.
        Primary factor for simulating rotational movements of the drone during the state_loop.
        """
        rotation = {
            "pitch_rate": max(min(pitch_rate, MAX_ROTA_RATE), -MAX_ROTA_RATE),
            "roll_rate": max(min(roll_rate, MAX_ROTA_RATE), -MAX_ROTA_RATE),
            "yaw_rate": max(min(yaw_rate, MAX_YAW_RATE), -MAX_YAW_RATE),
        }
        self._update_state("drone_rotation_rates", rotation)
        logger.debug(
            f"_set_drone_rotation: Pose rotation rates set to "
            f"{rotation['pitch_rate']}, {rotation['roll_rate']}, {rotation['yaw_rate']}"
        )

    def _set_gimbal_rotation(
        self, g_pitch_rate: float, g_roll_rate: float, g_yaw_rate: float
    ):
        """
        Used by kinematics methods to modify the current rotation rate for gimbal pose characteristics.
        Primary factor for simulating rotational movements of the gimbal during the state_loop.
        """
        rotation = {
            "g_pitch_rate": max(min(g_pitch_rate, MAX_G_ROTA_RATE), -MAX_G_ROTA_RATE),
            "g_roll_rate": max(min(g_roll_rate, MAX_G_ROTA_RATE), -MAX_G_ROTA_RATE),
            "g_yaw_rate": max(min(g_yaw_rate, MAX_G_ROTA_RATE), -MAX_G_ROTA_RATE),
        }
        self._update_state("gimbal_rotation_rates", rotation)
        logger.debug(
            f"_set_gimbal_rotation: Gimbal rotation rates set to "
            f"{rotation['g_pitch_rate']}, {rotation['g_roll_rate']}, {rotation['g_yaw_rate']}"
        )

    def _clear_velocity_target_flags(self):
        """
        Convenience method to clear velocity target flags when overriding or deleting a velocity target.
        """
        self._x_vel_flag = False
        self._y_vel_flag = False
        self._z_vel_flag = False

    """ Kinematics Methods """

    def _calculate_acceleration_direction(self):
        """
        The first kinematic calculation call in the drone's state loop. Used to derive direction for
        acceleration based on the drone's current position and specified position target. It is
        expected that subsequent calls (check_braking_threshold, check_velocity_reached) will modify
        both magnitude and (potentially) sign of the values yielded by this method, which returns
        maximal values in the target direction based on the acceleration limit specified by
        MAX_ACCELERATION. Zeroes acceleration values if the drone is already at a maximal velocity
        in the given plane of movement.
        """
        current_position = self.get_current_position()
        velocity = self.get_state("velocity")
        if velocity is None:
            logger.error(
                "_calculate_acceleration_direction: Velocity state not initialized..."
            )
            return
        if (
            self._position_target["lat"] is None
            or self._position_target["lon"] is None
            or self._position_target["alt"] is None
        ):
            logger.error(
                "_calculate_acceleration_direction: Position target not set..."
            )
            logger.error(f"Target lat: {self._position_target['lat']}")
            logger.error(f"Target lon: {self._position_target['lon']}")
            logger.error(f"Target alt: {self._position_target['alt']}")
            return
        if (
            current_position[0] is None
            or current_position[1] is None
            or current_position[2] is None
        ):
            logger.error(
                "_calculate_acceleration_direction: Current position not set..."
            )
            logger.error(f"Current lat: {current_position[0]}")
            logger.error(f"Current lon: {current_position[1]}")
            logger.error(f"Current alt: {current_position[2]}")
            return
        if (
            velocity["speedX"] is None
            or velocity["speedY"] is None
            or velocity["speedZ"] is None
        ):
            logger.error(
                "_calculate_acceleration_direction: Velocity component(s) not set..."
            )
            logger.error(f"Current speedX: {velocity['speedX']}")
            logger.error(f"Current speedY: {velocity['speedY']}")
            logger.error(f"Current speedZ: {velocity['speedZ']}")
        else:
            d_lat = self._position_target["lat"] - current_position[0]
            d_lon = self._position_target["lon"] - current_position[1]
            d_alt = self._position_target["alt"] - current_position[2]
            if d_lat > 0 and velocity["speedX"] != MAX_SPEED:
                acc_x = MAX_ACCELERATION
            elif d_lat < 0 and velocity["speedX"] != -MAX_SPEED:
                acc_x = -MAX_ACCELERATION
            else:
                acc_x = 0
            if d_lon > 0 and velocity["speedY"] != MAX_SPEED:
                acc_y = MAX_ACCELERATION
            elif d_lon < 0 and velocity["speedY"] != -MAX_SPEED:
                acc_y = -MAX_ACCELERATION
            else:
                acc_y = 0
            if d_alt > 0 and velocity["speedZ"] != MAX_CLIMB:
                acc_z = MAX_ACCELERATION
            elif d_alt < 0 and velocity["speedZ"] != -MAX_CLIMB:
                acc_z = -MAX_ACCELERATION
            else:
                acc_z = 0

            logger.debug(
                "_calculate_acceleration_direction: Setting acceleration to "
                f"({acc_x}, {acc_y}, {acc_z})"
            )
            self._set_acceleration(acc_x, acc_y, acc_z)

    def calculate_bearing(self, lat: float, lon: float) -> float | None:
        """
        Uses the drone's current simulated position to calculate an estimated
        start bearing to the reference point provided as parameters. All values
        for latitude and longitude are in degrees as decimal numbers while the
        bearing produced is in degrees from 0-360.
        """
        current_position = self.get_current_position()
        if (
            current_position[0] is None
            or current_position[1] is None
            or current_position[2] is None
        ):
            logger.error("calculate_bearing: Current position invalidly set...")
            logger.error(f"Current lat: {current_position[0]}")
            logger.error(f"Current lon: {current_position[1]}")
            logger.error(f"Current alt: {current_position[2]}")
            return None
        start_lat = np.deg2rad(current_position[0])
        start_lon = np.deg2rad(current_position[1])
        end_lat = np.deg2rad(lat)
        end_lon = np.deg2rad(lon)
        d_lon = end_lon - start_lon
        theta = np.atan2(
            np.sin(d_lon) * np.cos(end_lat),
            np.cos(start_lat) * np.sin(end_lat)
            - np.sin(start_lat) * np.cos(end_lat) * np.cos(d_lon),
        )
        result = (np.rad2deg(theta) + 360) % 360
        return result

    def _calculate_deceleration(self, vel_val: float, dist_remaining: float):
        """
        Used by kinematic calculation methods to either prevent overshoot of a position
        target or assist in rapid stopping of the drone when a task is either canceled
        or failed (either producing a call to zero_velocity()). Passing a value of
        0 for dist_remaining signals intent to stop the drone as quickly as possible.
        Splits out the case of zero velocity in the target direction to prevent acceleration
        oscillation when moving over small distances at low speeds.
        """
        if dist_remaining == 0:
            return -np.sign(vel_val) * MAX_ACCELERATION
        # Prevent excessive breaking at low relative speeds
        elif vel_val == 0:
            return np.sign(dist_remaining) * MAX_ACCELERATION
        else:
            return -(vel_val**2) / (2 * dist_remaining)

    def _check_braking_thresholds(self):
        """
        Calculates the stopping distance required in each plane of movement given the drone's
        current velocity and acceleration rates and controls the braking process when the drone
        approaches its current position target. Adheres to velocity constraints if a velocity
        target is specified (such as during extended_move_to) until braking is required, at which
        point this method overrides the acceleration values set from earlier state_loop methods
        to prevent overshoot.
        """
        acceleration = self.get_state("acceleration")
        velocity = self.get_state("velocity")
        current_position = self.get_current_position()

        if acceleration is None or velocity is None:
            logger.error(
                "_check_braking_thresholds: Failed to retrieve drone velocity and acceleration"
            )
            logger.error(f"Velocity: {velocity}")
            logger.error(f"Acceleration: {acceleration}")
            return
        logger.debug(
            f"_check_braking_thresholds: Acceleration before check: "
            f"({acceleration['accX']}, {acceleration['accY']}, {acceleration['accZ']})"
        )
        if (
            self._position_target["lat"] is None
            or self._position_target["lon"] is None
            or self._position_target["alt"] is None
        ):
            logger.error("_check_braking_thresholds: Position target not set...")
            logger.error(f"Target lat: {self._position_target['lat']}")
            logger.error(f"Target lon: {self._position_target['lon']}")
            logger.error(f"Target alt: {self._position_target['alt']}")
            return
        if (
            current_position[0] is None
            or current_position[1] is None
            or current_position[2] is None
        ):
            logger.error("_check_braking_thresholds: Current position not set...")
            logger.error(f"Current lat: {current_position[0]}")
            logger.error(f"Current lon: {current_position[1]}")
            logger.error(f"Current alt: {current_position[2]}")
            return

        # Calculate distance values by fixing latitude and longitude for respective values.
        # Fixes current position longitude for x and target position latitude for y
        dist_x = self.haversine(
            current_position[0],
            current_position[1],
            self._position_target["lat"],
            current_position[1],
        )
        dist_y = self.haversine(
            self._position_target["lat"],
            current_position[1],
            self._position_target["lat"],
            self._position_target["lon"],
        )
        dist_z = self._position_target["alt"] - current_position[2]
        stop_distances = self.get_stop_distances()
        logger.debug(
            f"_check_braking_thresholds: Stop Distances: {stop_distances[0]}, {stop_distances[1]}, {stop_distances[2]}"
        )
        logger.debug(
            f"_check_braking_thresholds: Distances: X: {dist_x}, Y: {dist_y}, Z: {dist_z}"
        )

        # Begin braking when the stopping distance exceeds the current distance remaining estimate
        # or when distance remaining is small
        if stop_distances[0] > abs(dist_x) or abs(dist_x) < 1:
            acceleration["accX"] = self._calculate_deceleration(
                velocity["speedX"], dist_x
            )
        if stop_distances[1] > abs(dist_y) or abs(dist_y) < 1:
            acceleration["accY"] = self._calculate_deceleration(
                velocity["speedY"], dist_y
            )
        if stop_distances[2] > abs(dist_z) or abs(dist_z) < 1:
            acceleration["accZ"] = self._calculate_deceleration(
                velocity["speedZ"], dist_z
            )

        # Check for velocity constraints and ensure adherence until within braking distance
        if self._check_target_active("velocity"):
            if abs(velocity["speedX"]) >= abs(self._velocity_target["speedX"]):
                if np.sign(acceleration["accX"]) + np.sign(velocity["speedX"]) == 0:
                    self._x_vel_flag = False
                if np.sign(acceleration["accX"]) == np.sign(velocity["speedX"]):
                    acceleration["accX"] = 0
            if abs(velocity["speedY"]) >= abs(self._velocity_target["speedY"]):
                if np.sign(acceleration["accY"]) + np.sign(velocity["speedY"]) == 0:
                    self._y_vel_flag = False
                if np.sign(acceleration["accY"]) == np.sign(velocity["speedY"]):
                    acceleration["accY"] = 0
            if abs(velocity["speedZ"]) >= abs(self._velocity_target["speedZ"]):
                if np.sign(acceleration["accZ"]) + np.sign(velocity["speedZ"]) == 0:
                    self._z_vel_flag = False
                if np.sign(acceleration["accZ"]) == np.sign(velocity["speedZ"]):
                    acceleration["accZ"] = 0
            if not self._x_vel_flag and not self._y_vel_flag and not self._z_vel_flag:
                # Clear velocity target once all dimensions are decelerating/stopped
                self._set_velocity_target(None, None, None)

        logger.debug(
            "_calculate_acceleration_direction: Setting acceleration to "
            f"({acceleration['accX']}, {acceleration['accY']}, {acceleration['accZ']})"
        )
        self._set_acceleration(
            acceleration["accX"], acceleration["accY"], acceleration["accZ"]
        )

    def _check_drone_pose_reached(self):
        """
        Used by the state_loop to check for drone pose matches to the target pose. On match, zeroes
        the rotation rates and explicitly sets attitude components to prevent floating point drift.
        Does not clear the pose target, which is handled by the is_drone_oriented() method. Error
        tolerance specified by the constant POSE_TOLERANCE
        """
        pose = self.get_state("attitude")
        if (
            pose is None
            or pose["pitch"] is None
            or pose["roll"] is None
            or pose["yaw"] is None
        ):
            logger.error(
                "_check_drone_pose_reached: Failed to retrieve current drone pose..."
            )
            logger.error(f"Pose: {pose}")
            return
        if (
            self._pose_target["pitch"] is None
            or self._pose_target["roll"] is None
            or self._pose_target["yaw"] is None
        ):
            logger.error("_check_drone_pose_reached: Pose target not properly set...")
            logger.error(f"Pitch: {self._pose_target['pitch']}")
            logger.error(f"Roll: {self._pose_target['roll']}")
            logger.error(f"Yaw: {self._pose_target['yaw']}")
            return
        if (
            abs(self._pose_target["pitch"] - pose["pitch"]) <= POSE_TOLERANCE
            and abs(self._pose_target["roll"] - pose["roll"]) <= POSE_TOLERANCE
            and abs(self._pose_target["yaw"] - pose["yaw"]) <= POSE_TOLERANCE
        ):
            self.set_attitude(
                self._pose_target["pitch"],
                self._pose_target["roll"],
                self._pose_target["yaw"],
            )
            self._set_drone_rotation(0, 0, 0)
        return

    def _check_gimbal_pose_reached(self):
        """
        Used by the state_loop to check for gimbal pose matches to the target pose. On match, zeroes
        the rotation rates and explicitly sets attitude components to prevent floating point drift.
        Does not clear the pose target, which is handled by the is_gimbal_oriented() method.
        """
        g_pose = self.get_state("gimbal_pose")
        if (
            g_pose is None
            or g_pose["g_pitch"] is None
            or g_pose["g_roll"] is None
            or g_pose["g_yaw"] is None
        ):
            logger.error(
                "_check_gimbal_pose_reached: Failed to retrieve current gimbal pose..."
            )
            logger.error(f"Gimbal pose: {g_pose}")
            return
        if (
            self._gimbal_target["g_pitch"] is None
            or self._gimbal_target["g_roll"] is None
            or self._gimbal_target["g_yaw"] is None
        ):
            logger.error(
                "_check_gimbal_pose_reached: Gimbal pose target not properly set..."
            )
            logger.error(f"Gimbal pitch: {self._gimbal_target['g_pitch']}")
            logger.error(f"Gimbal roll: {self._gimbal_target['g_roll']}")
            logger.error(f"Gimbal yaw: {self._gimbal_target['g_yaw']}")
            return

        if (
            abs(self._gimbal_target["g_pitch"] - g_pose["g_pitch"]) <= POSE_TOLERANCE
            and abs(self._gimbal_target["g_roll"] - g_pose["g_roll"]) <= POSE_TOLERANCE
            and abs(self._gimbal_target["g_yaw"] - g_pose["g_yaw"]) <= POSE_TOLERANCE
        ):
            self.set_gimbal_pose(
                self._gimbal_target["g_pitch"],
                self._gimbal_target["g_roll"],
                self._gimbal_target["g_yaw"],
            )
            self._set_gimbal_rotation(0, 0, 0)
        return

    def _check_position_reached(self):
        """
        Used as a lambda for tasks involving position targets. Checks for matches within
        error thresholds specified by DEG_MATCH_TOLERANCE (lat, lon) and ALT_MATCH_TOLERANCE
        (altitude). On match, clears the current position target and sets the position_flag
        to prevent oscillation around the specified position while waiting for other conditionals.
        The position flag is reset to false each time a call is made to _set_position_target().
        """
        # Check for a previous call clearing the position target
        if self._position_flag:
            return True
        current_position = self.get_current_position()

        if (
            self._position_target["lat"] is None
            or self._position_target["lon"] is None
            or self._position_target["alt"] is None
        ):
            logger.error("_check_position_reached: Position target not set...")
            logger.error(f"Target lat: {self._position_target['lat']}")
            logger.error(f"Target lon: {self._position_target['lon']}")
            logger.error(f"Target alt: {self._position_target['alt']}")
            return False
        if (
            current_position[0] is None
            or current_position[1] is None
            or current_position[2] is None
        ):
            logger.error("_check_position_reached: Current position not set...")
            logger.error(f"Current lat: {current_position[0]}")
            logger.error(f"Current lon: {current_position[1]}")
            logger.error(f"Current alt: {current_position[2]}")
            return False

        if (
            abs(current_position[0] - self._position_target["lat"])
            <= DEG_MATCH_TOLERANCE
            and abs(current_position[1] - self._position_target["lon"])
            <= DEG_MATCH_TOLERANCE
            and abs(current_position[2] - self._position_target["alt"])
            <= ALT_MATCH_TOLERANCE
            and self.is_stopped()
        ):
            self.set_current_position(
                self._position_target["lat"],
                self._position_target["lon"],
                self._position_target["alt"],
            )
            self._set_position_target(None, None, None)
            self._position_flag = True
            logger.info(
                "_check_position_reached: Clearing position target due to position match..."
            )
            return True
        return False

    def _check_velocity_reached(self):
        """
        Checks for velocity matches to a specified velocity target when constraints are placed on the
        drone within an error factor controlled by the MATCH_TOLERANCE constant. Modifies acceleration
        values set by calculate_acceleration_direction() earlier in the state_loop to prevent exceeding
        the velocity target. Expects its own acceleration values to be overriden by the check_braking_
        distances call that succeeds it in the state_loop.
        """
        velocity = self.get_state("velocity")
        acceleration = self.get_state("acceleration")

        if acceleration is None or velocity is None:
            logger.error(
                "_check_velocity_reached: Failed to retrieve drone velocity and acceleration"
            )
            logger.error(f"Velocity: {velocity}")
            logger.error(f"Acceleration: {acceleration}")
            return
        vel_x = velocity["speedX"]
        vel_y = velocity["speedY"]
        vel_z = velocity["speedZ"]

        if vel_x is None or vel_y is None or vel_z is None:
            logger.error("_check_velocity_reached: Drone velocity not properly set...")
            logger.error(f"Drone x velocity: {vel_x}")
            logger.error(f"Drone y velocity: {vel_y}")
            logger.error(f"Drone z velocity: {vel_z}")
            return
        if (
            self._velocity_target["speedX"] is None
            or self._velocity_target["speedY"] is None
            or self._velocity_target["speedZ"] is None
        ):
            logger.error("_check_velocity_reached: Velocity target not properly set...")
            logger.error(f"Velocity speedX: {self._velocity_target['speedX']}")
            logger.error(f"Velocity speedY: {self._velocity_target['speedY']}")
            logger.error(f"Velocity speedZ: {self._velocity_target['speedZ']}")
            return

        if abs(vel_x - self._velocity_target["speedX"]) <= MATCH_TOLERANCE:
            acceleration["accX"] = 0
        if abs(vel_y - self._velocity_target["speedY"]) <= MATCH_TOLERANCE:
            acceleration["accY"] = 0
        if abs(vel_z - self._velocity_target["speedZ"]) <= MATCH_TOLERANCE:
            acceleration["accZ"] = 0
        # Explicitly locks velocity to target velocity to prevent floating point drift
        if (
            acceleration["accX"] == 0
            and acceleration["accY"] == 0
            and acceleration["accZ"] == 0
        ):
            self.set_velocity(
                self._velocity_target["speedX"],
                self._velocity_target["speedY"],
                self._velocity_target["speedZ"],
            )
        self._set_acceleration(
            acceleration["accX"], acceleration["accY"], acceleration["accZ"]
        )

    def _zero_velocity(self):
        """
        Sets a velocity target to zero the speed of the drone in all dimensions. Subsequent passes
        through the state_loop calculate appropriate acceleration values to stop the simulated drone.
        """
        if self.is_stopped():
            return

        self._set_velocity_target(0, 0, 0)
        current_velocity = self.get_state("velocity")

        if current_velocity is None:
            logger.error("_zero_velocity: Failed to retrieve current velocity...")
            logger.error(f"Current stored velocity: {current_velocity}")
            return
        if (
            current_velocity["speedX"] is None
            or current_velocity["speedY"] is None
            or current_velocity["speedZ"] is None
        ):
            logger.error("_zero_velocity: Component of velocity improperly set...")
            logger.error(f"Velocity speedX: {current_velocity['speedX']}")
            logger.error(f"Velocity speedY: {current_velocity['speedY']}")
            logger.error(f"Velocity speedZ: {current_velocity['speedZ']}")
            return

    def _set_gimbal_target(
        self,
        new_g_pitch: float | None,
        new_g_roll: float | None,
        new_g_yaw: float | None,
    ):
        """
        Sets and clears the gimbal target in the drone's internal state. When set to an active target,
        defined as having no None values, also sets rotation rates for the gimbal to trigger subsequent
        updates in the update_kinematics call.
        """
        current_g_pose = self.get_state("gimbal_pose")
        if any(value is not None for value in [new_g_pitch, new_g_roll, new_g_yaw]):
            if new_g_pitch is None:
                target_g_pitch = current_g_pose["g_pitch"]
            else:
                target_g_pitch = new_g_pitch
            if new_g_roll is None:
                target_g_roll = current_g_pose["g_roll"]
            else:
                target_g_roll = new_g_roll
            if new_g_yaw is None:
                target_g_yaw = current_g_pose["g_yaw"]
            else:
                target_g_yaw = new_g_yaw
        else:
            target_g_pitch = new_g_pitch
            target_g_roll = new_g_roll
            target_g_yaw = new_g_yaw
            logger.info("_set_gimbal_target: Clearing gimbal target...")

        if not self._check_target_active("gimbal"):
            g_pitch_rate = 0
            g_roll_rate = 0
            g_yaw_rate = 0
            if target_g_pitch != current_g_pose["g_pitch"]:
                g_pitch_rate = MAX_G_ROTA_RATE * np.sign(
                    target_g_pitch - current_g_pose["g_pitch"]
                )
            if target_g_roll != current_g_pose["g_roll"]:
                g_roll_rate = MAX_G_ROTA_RATE * np.sign(
                    target_g_roll - current_g_pose["g_roll"]
                )
            if target_g_yaw != current_g_pose["g_yaw"]:
                g_yaw_rate = MAX_G_ROTA_RATE * np.sign(
                    target_g_yaw - current_g_pose["g_yaw"]
                )
            self._set_gimbal_rotation(g_pitch_rate, g_roll_rate, g_yaw_rate)

        self._gimbal_target.update(
            g_pitch=target_g_pitch, g_roll=target_g_roll, g_yaw=target_g_yaw
        )
        logger.debug(
            f"_set_gimbal_target: Gimbal pose target set to: "
            f"     Gimbal Pitch: {target_g_pitch}"
            f"     Gimbal Roll: {target_g_roll}"
            f"     Gimbal Yaw: {target_g_yaw}"
        )

    def _set_pose_target(
        self, new_pitch: float | None, new_roll: float | None, new_yaw: float | None
    ):
        """
        Sets and clears the drone pose target in the drone's internal state. When set to an active target,
        defined as having no None values, also sets rotation rates for the drone to trigger subsequent
        updates in the update_kinematics call.
        """
        current_pose = self.get_state("attitude")
        if any(value is not None for value in [new_pitch, new_roll, new_yaw]):
            if new_pitch is None:
                target_pitch = current_pose["pitch"]
            else:
                target_pitch = new_pitch
            if new_roll is None:
                target_roll = current_pose["roll"]
            else:
                target_roll = new_roll
            if new_yaw is None:
                target_yaw = current_pose["yaw"]
            else:
                target_yaw = new_yaw
        else:
            target_pitch = new_pitch
            target_roll = new_roll
            target_yaw = new_yaw
            logger.info("_set_pose_target: Clearing pose target...")

        if not self._check_target_active("pose"):
            self._set_drone_rotation(MAX_ROTA_RATE, MAX_ROTA_RATE, MAX_ROTA_RATE)

        self._pose_target.update(pitch=target_pitch, roll=target_roll, yaw=target_yaw)
        logger.debug(
            f"Pose target set to: "
            f"\n     Pitch: {target_pitch}"
            f"\n     Roll: {target_roll}"
            f"\n     Yaw: {target_yaw}"
        )

    def _set_position_target(
        self, pos_x: float | None, pos_y: float | None, pos_z: float | None
    ):
        """
        Sets and clears the position target in the drone's internal state. All calls to this method reset
        the position_flag read by is_position_reached() to false. Setting a position target is the primary
        mechanism to move the drone and is used in all SteelEagle API calls except set_target.
        """
        self._position_flag = False
        self._position_target.update(lat=pos_x, lon=pos_y, alt=pos_z)
        logger.debug(
            f"_set_position_target: Position target set to ({pos_x}, {pos_y}, {pos_z})"
        )

    def _set_velocity_target(
        self, vel_x: float | None, vel_y: float | None, vel_z: float | None
    ):
        """
        Sets and clears the velocity target in the drone's internal state. Calls that set an active velocity
        target, such as in extended_move_to or when stopping the drone through zero_velocity, reset component
        flags to True to allow velocity limiting through the check_velocity_reached method.
        """
        if vel_x is not None:
            x = max(min(vel_x, MAX_SPEED), -MAX_SPEED)
            self._x_vel_flag = True
        else:
            x = None
        if vel_y is not None:
            y = max(min(vel_y, MAX_SPEED), -MAX_SPEED)
            self._y_vel_flag = True
        else:
            y = None
        if vel_z is not None:
            z = max(min(vel_z, MAX_CLIMB), -MAX_CLIMB)
            self._z_vel_flag = True
        else:
            z = None

        self._velocity_target.update(speedX=x, speedY=y, speedZ=z)
        logger.debug(f"_set_velocity_target: Velocity target set to ({x}, {y}, {z})")

    def _update_kinematics(self):
        """
        Unifying mechanism for kinematics updates that reads the time elapsed since last update
        and passes the value to each subordinate update function, which in turn read their
        respective internal state values and change the drone's kinematic characteristics
        accordingly.
        """
        self.t_current = time.time()
        dt = self.t_current - self.t_last
        self._update_velocity(dt)
        self._update_position(dt)
        self._update_drone_pose(dt)
        self._update_gimbal_pose(dt)
        self._update_battery(dt)

    def _update_position(self, dt):
        """
        Uses the delta time produced by update_kinematics to calculate the change in the drone's
        simulated position based on current velocity values. Occurs after the drone's velocity
        has been updated at each time step.
        """
        prev_position = self.get_current_position()
        vel = self.get_state("velocity")

        if prev_position is None or vel is None:
            logger.error(
                "_update_position: Failed to retrieve current position and velocity..."
            )
            logger.error(f"Current position: {prev_position}")
            logger.error(f"Velocity: {vel}")
            return
        if (
            prev_position[0] is None
            or prev_position[1] is None
            or prev_position[2] is None
        ):
            logger.error("_update_position: Current position improperly set...")
            logger.error(f"Previous lat: {prev_position[0]}")
            logger.error(f"Previous lon: {prev_position[1]}")
            logger.error(f"Previous alt: {prev_position[2]}")
            return

        new_pos = self.get_new_latlon(
            prev_position[0], prev_position[1], dt * vel["speedX"], dt * vel["speedY"]
        )
        self.set_current_position(
            new_pos[0], new_pos[1], prev_position[2] + (dt * vel["speedZ"])
        )

    def _update_velocity(self, dt):
        """
        Uses the delta time produced by update_kinematics to calculate the change in the drone's
        simulated velocity based on current acceleration values. Occurs after target checks have
        refined acceleration values to meet the current desired state and before position updates
        occur in each time step.
        """
        dv = self.get_state("acceleration")
        prev_vel = self.get_state("velocity")

        if dv is None or prev_vel is None:
            logger.error(
                "_update_velocity: Failed to retrieve previous velocity and acceleration..."
            )
            logger.error(f"Previous velocity: {prev_vel}")
            logger.error(f"Previous acceleration: {dv}")
            return
        if (
            prev_vel["speedX"] is None
            or prev_vel["speedY"] is None
            or prev_vel["speedZ"] is None
        ):
            logger.error(
                "_update_velocity: Component of previous velocity improperly set..."
            )
            logger.error(f"Previous speedX: {prev_vel['speedX']}")
            logger.error(f"Previous speedY: {prev_vel['speedY']}")
            logger.error(f"Previous speedZ: {prev_vel['speedZ']}")
            return
        if dv["accX"] is None or dv["accY"] is None or dv["accZ"] is None:
            logger.error(
                "_update_velocity: Component of acceleration improperly set..."
            )
            logger.error(f"accX: {dv['accX']}")
            logger.error(f"accY: {dv['accY']}")
            logger.error(f"accZ: {dv['accZ']}")
            return

        self.set_velocity(
            prev_vel["speedX"] + (dt * dv["accX"]),
            prev_vel["speedY"] + (dt * dv["accY"]),
            prev_vel["speedZ"] + (dt * dv["accZ"]),
        )

    def _update_drone_pose(self, dt):
        """
        Uses the delta time produced by update_kinematics to calculate the change in the drone's
        simulated pose based on current rotational values. Checks for target value overshoot and
        explicitly constrains the value to the target value. Respective characteristic rotation
        rates are zeroed when this clamping occurs.
        """
        dp = self.get_state("drone_rotation_rates")
        prev_pose = self.get_state("attitude")

        if not self._check_target_active("pose"):
            return

        if dp is None or prev_pose is None:
            logger.error(
                "_update_drone_pose: Failed to retrieve prior drone pose and and rotation rates..."
            )
            logger.error(f"Previous pose: {prev_pose}")
            logger.error(f"Rotation rates: {dp}")
            return
        if (
            prev_pose["pitch"] is None
            or prev_pose["roll"] is None
            or prev_pose["yaw"] is None
        ):
            logger.error(
                "update_drone_pose: Component of previous pose improperly set..."
            )
            logger.error(f"Pitch: {prev_pose['pitch']}")
            logger.error(f"Roll: {prev_pose['roll']}")
            logger.error(f"Yaw: {prev_pose['yaw']}")
            return
        if (
            dp["pitch_rate"] is None
            or dp["roll_rate"] is None
            or dp["yaw_rate"] is None
        ):
            logger.error(
                "update_drone_pose: Component of pose rotation rate improperly set..."
            )
            logger.error(f"Pitch rate: {dp['pitch_rate']}")
            logger.error(f"Roll rate: {dp['roll_rate']}")
            logger.error(f"Yaw rate: {dp['yaw_rate']}")
            return

        update_rate_flag = False

        # Check for overshoot and constrain to pose target for each characteristic
        if (
            abs(self._pose_target["pitch"] - prev_pose["pitch"])
            <= dt * dp["pitch_rate"]
        ):
            pitch = self._pose_target["pitch"]
            dp["pitch_rate"] = 0
            update_rate_flag = True
        else:
            pitch = (prev_pose["pitch"] + (dt * dp["pitch_rate"])) % 360
        if abs(self._pose_target["roll"] - prev_pose["roll"]) <= dt * dp["roll_rate"]:
            roll = self._pose_target["roll"]
            dp["roll_rate"] = 0
            update_rate_flag = True
        else:
            roll = (prev_pose["roll"] + (dt * dp["roll_rate"])) % 360
        if abs(self._pose_target["yaw"] - prev_pose["yaw"]) <= dt * dp["yaw_rate"]:
            yaw = self._pose_target["yaw"]
            dp["yaw_rate"] = 0
            update_rate_flag = True
        else:
            yaw = (prev_pose["yaw"] + (dt * dp["yaw_rate"])) % 360

        self.set_attitude(pitch, roll, yaw)
        logger.debug(f"_update_drone_pose: Drone pose set to: {pitch}, {roll}, {yaw}")

        if update_rate_flag:
            logger.debug("_update_drone_pose: Updating drone rotation rates...")
            self._set_drone_rotation(dp["pitch_rate"], dp["roll_rate"], dp["yaw_rate"])

    def _update_gimbal_pose(self, dt):
        """
        Uses the delta time produced by update_kinematics to calculate the change in the gimbals's
        simulated pose based on current rotational values. Checks for target value overshoot and
        explicitly constrains the value to the target value. Respective characteristic rotation
        rates are zeroed when this clamping occurs.
        """
        dp = self.get_state("gimbal_rotation_rates")
        prev_pose = self.get_state("gimbal_pose")

        if not self._check_target_active("gimbal"):
            return

        if dp is None or prev_pose is None:
            logger.error(
                "_update_gimbal_pose: Failed to retrieve previous gimbal pose and rotation rates..."
            )
            logger.error(f"Previous gimbal pose: {prev_pose}")
            logger.error(f"Gimbal rotation rates: {dp}")
            return
        if (
            prev_pose["g_pitch"] is None
            or prev_pose["g_roll"] is None
            or prev_pose["g_yaw"] is None
        ):
            logger.error(
                "_update_gimbal_pose: Component of previous gimbal pose improperly set..."
            )
            logger.error(f"Gimbal pitch: {prev_pose['g_pitch']}")
            logger.error(f"Gimbal roll: {prev_pose['g_roll']}")
            logger.error(f"Gimbal yaw: {prev_pose['g_yaw']}")
            return
        if (
            dp["g_pitch_rate"] is None
            or dp["g_roll_rate"] is None
            or dp["g_yaw_rate"] is None
        ):
            logger.error(
                "_update_gimbal_pose: Component of gimbal rotation rate improperly set..."
            )
            logger.error(f"Gimbal pitch rate: {dp['g_pitch_rate']}")
            logger.error(f"Gimbal roll rate: {dp['g_roll_rate']}")
            logger.error(f"Gimbal yaw rate: {dp['g_yaw_rate']}")
            return

        update_rate_flag = False
        # Check for overshoot and constrain to gimbal target for each characteristic
        if abs(self._gimbal_target["g_pitch"] - prev_pose["g_pitch"]) <= abs(
            dt * dp["g_pitch_rate"]
        ):
            dp["g_pitch_rate"] = 0
            g_pitch = self._gimbal_target["g_pitch"]
            update_rate_flag = True
        else:
            g_pitch = (prev_pose["g_pitch"] + (dt * dp["g_pitch_rate"])) % 360
        if abs(self._gimbal_target["g_roll"] - prev_pose["g_roll"]) <= abs(
            dt * dp["g_roll_rate"]
        ):
            dp["g_roll_rate"] = 0
            g_roll = self._gimbal_target["g_roll"]
            update_rate_flag = True
        else:
            g_roll = (prev_pose["g_roll"] + (dt * dp["g_roll_rate"])) % 360
        if abs(self._gimbal_target["g_yaw"] - prev_pose["g_yaw"]) <= abs(
            dt * dp["g_yaw_rate"]
        ):
            dp["g_yaw_rate"] = 0
            g_yaw = self._gimbal_target["g_yaw"]
            update_rate_flag = True
        else:
            g_yaw = (prev_pose["g_yaw"] + (dt * dp["g_yaw_rate"])) % 360

        self.set_gimbal_pose(g_pitch, g_roll, g_yaw)
        logger.debug(
            f"_update_gimbal_pose: Gimbal pose set to {g_pitch}, {g_roll}, {g_yaw}"
        )

        if update_rate_flag:
            logger.debug("_update_gimbal_pose: Updating gimbal rotation rates...")
            self._set_gimbal_rotation(
                dp["g_pitch_rate"], dp["g_roll_rate"], dp["g_yaw_rate"]
            )

    def _update_battery(self, dt):
        """
        Uses the delta time produced by update_kinematics to calculate the change in the drone's
        battery level based on the drone's current flight state. Draw rates are controlled by the
        LANDED_DRAIN_RATE and ACTIVE_DRAIN_RATE constants.
        """
        current_charge = self.get_state("battery_percent")
        current_state = self.get_state("flight_state")
        if (
            current_state == telemetry_protocol.MotionStatus.MOTORS_OFF
            or current_state == telemetry_protocol.MotionStatus.RAMPING_DOWN
        ):
            new_charge = current_charge - dt * LANDED_DRAIN_RATE
        else:
            new_charge = current_charge - dt * ACTIVE_DRAIN_RATE
        self.set_battery_percent(new_charge)

    """ Math Utility Methods """

    def get_new_latlon(
        self, ref_lat: float, ref_lon: float, dist_x: float, dist_y: float
    ) -> tuple[float, float]:
        """
        Estimates the latitude and longitude of a new point from a reference given distances in the
        x and y dimensions.
        """
        new_lat = ref_lat + (dist_x / M_PER_LAT_DEG)
        m_per_deg_lon = np.cos(np.deg2rad(new_lat)) * M_PER_LAT_DEG
        new_lon = ref_lon + (dist_y / m_per_deg_lon)
        return (new_lat, new_lon)

    def haversine(
        self, origin_lat: float, origin_lon: float, dest_lat: float, dest_lon: float
    ) -> float:
        """
        Implementation of the haversine formula to calculate distance on a spherical object. Used to map
        distances between simulated points.
        """
        o_phi = np.deg2rad(origin_lat)
        r_phi = np.deg2rad(dest_lat)
        d_phi = np.deg2rad(dest_lat - origin_lat)
        d_lamba = np.deg2rad(dest_lon - origin_lon)

        a = np.power(np.sin(d_phi / 2.0), 2) + np.cos(o_phi) * np.cos(r_phi) * np.power(
            np.sin(d_lamba / 2.0), 2
        )
        c = 2 * np.atan2(np.sqrt(a), np.sqrt(1.0 - a))
        dist = EARTH_RADIUS_M * c

        return dist

    def calculate_stopping_times(
        self, vel_x: float, vel_y: float, vel_z: float
    ) -> list[float, float, float]:
        """
        Calculates the time required to stop the drone from given velocity components using the drone's
        maximal acceleration values.
        """
        return [
            abs(vel_x) / MAX_ACCELERATION,
            abs(vel_y) / MAX_ACCELERATION,
            abs(vel_z) / MAX_ACCELERATION,
        ]

    def calculate_distance_to_stop(
        self, stop_time: float, vel: float, acc: float
    ) -> float:
        """
        Given the stop time, acceleration rate, and current velocity, calculates the total
        distance in a single dimension traveled by the drone before brought to a stop respective
        to that plane.
        """
        return abs((vel * stop_time) + (0.5 * acc * stop_time**2))

    def get_stop_distances(self) -> list[float, float, float]:
        """
        Convenience function that combines calculate_stopping_times and calculate_distance_to_stop
        to produce the stopping distances in all three dimensions of travel.
        """
        velocity = self.get_state("velocity")
        stop_times = self.calculate_stopping_times(
            velocity["speedX"], velocity["speedY"], velocity["speedZ"]
        )
        d_x = self.calculate_distance_to_stop(
            stop_times[0],
            velocity["speedX"],
            np.sign(velocity["speedX"]) * -MAX_ACCELERATION,
        )
        d_y = self.calculate_distance_to_stop(
            stop_times[1],
            velocity["speedY"],
            np.sign(velocity["speedY"]) * -MAX_ACCELERATION,
        )
        d_z = self.calculate_distance_to_stop(
            stop_times[2],
            velocity["speedZ"],
            np.sign(velocity["speedZ"]) * -MAX_ACCELERATION,
        )
        return [d_x, d_y, d_z]

    def partition_lateral_velocities(self, lateral_vel) -> tuple[float, float] | None:
        """
        Calculates a proportional distribution of a singular lateral velocity across an
        x and y component based on the distances the drone is required to travel in both
        directions to reach the current position target.
        """
        current_pos = self.get_current_position()
        if (
            current_pos[0] is None
            or current_pos[1] is None
            or self._position_target is None
            or self._position_target["lat"] is None
            or self._position_target["lon"] is None
        ):
            logger.error(
                "partition_lateral_velocities: Component value improperly set..."
            )
            logger.error(
                f"Current lat: {current_pos[0]}, Current lon: {current_pos[1]}"
            )
            logger.error(
                f"Target lat: {self._position_target['lat']}, Target lon: {self._position_target['lon']}"
            )
            return None
        x_dist = self.haversine(
            current_pos[0], current_pos[1], self._position_target["lat"], current_pos[1]
        )
        y_dist = self.haversine(
            self._position_target["lat"],
            current_pos[1],
            self._position_target["lat"],
            self._position_target["lon"],
        )
        logger.info(f"x: {x_dist}, y: {y_dist}")
        total_dist = x_dist + y_dist
        if x_dist == 0:
            x_prop = 0
        else:
            x_prop = x_dist / total_dist
        if y_dist == 0:
            y_prop = 0
        else:
            y_prop = y_dist / total_dist
        return (lateral_vel * x_prop, lateral_vel * y_prop)<|MERGE_RESOLUTION|>--- conflicted
+++ resolved
@@ -115,18 +115,6 @@
             logger.debug(
                 f"----- Current Time: {self.t_cycle_start - self.t_baseline} -----"
             )
-<<<<<<< HEAD
-            # # Set via register_pending_task(), preempts currently executing task if one exists
-            # if self._pending_action:
-            #     if self._active_action:
-            #         self._cancel_current_action()
-            #     else:
-            #         self._pending_action = False
-            #         logger.debug(
-            #             f"state_loop: Pending action changed to: {self._pending_action}"
-            #         )
-=======
->>>>>>> 0ff6be09
             # Used to set the appropriate sign for acceleration values
             if self._check_target_active("position"):
                 self._calculate_acceleration_direction()
@@ -214,15 +202,9 @@
         logger.debug(
             f"register_pending_task: Pending action set to {self._pending_action}"
         )
-<<<<<<< HEAD
+
         if self._active_action:
             await self._cancel_current_action()
-    
-=======
-
-        if self._active_action:
-            await self._cancel_current_action()
->>>>>>> 0ff6be09
         # Allow state loop time to process flags even if no active task currently exists
         await asyncio.sleep(1)
         result = await self._wait_for_condition(
@@ -306,20 +288,10 @@
             lambda: self.is_stopped(), timeout=TASK_TIMEOUT, interval=0.1
         )
 
-        self._zero_velocity()
-        await self._wait_for_condition(
-            lambda: self.is_stopped(), timeout=TASK_TIMEOUT, interval=0.1
-        )
-        
         if result:
             self.set_flight_state(telemetry_protocol.MotionStatus.IDLE)
             logger.info(f"{self.get_state('drone_id')} completed takeoff...")
         else:
-<<<<<<< HEAD
-            self.set_flight_state(telemetry_protocol.MotionStatus.MOTORS_OFF)
-            logger.warning(f"{self.get_state('drone_id')} failed to take off...")
-=======
->>>>>>> 0ff6be09
             current_position = self.get_current_position()
             if current_position[2] > 0:
                 self.set_flight_state(telemetry_protocol.MotionStatus.IDLE)
