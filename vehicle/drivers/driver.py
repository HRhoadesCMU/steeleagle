import time
import zmq
import zmq.asyncio
import json
import os
import asyncio
import logging
from protocol import controlplane_pb2 as control_protocol
from protocol import common_pb2 as common_protocol
from protocol import dataplane_pb2 as data_protocol
from util.utils import setup_socket, SocketOperation
from google.protobuf.timestamp_pb2 import Timestamp

# Configure logger
logging_format = '%(asctime)s - %(levelname)s - %(name)s - %(message)s'
logging.basicConfig(level=os.environ.get('LOG_LEVEL', logging.INFO),
                    format=logging_format)
logger = logging.getLogger(__name__)

if os.environ.get("LOG_TO_FILE") == "true":
    file_handler = logging.FileHandler('driver.log')
    file_handler.setFormatter(logging.Formatter(logging_format))
    logger.addHandler(file_handler)

telemetry_logger = logging.getLogger('telemetry')
telemetry_handler = logging.FileHandler('telemetry.log')
formatter = logging.Formatter(logging_format)
telemetry_handler.setFormatter(formatter)
telemetry_logger.handlers.clear()
telemetry_logger.addHandler(telemetry_handler)
telemetry_logger.propagate = False

driverArgs = json.loads(os.environ.get('DRIVER_ARGS'))
droneArgs = json.loads(os.environ.get('DRONE_ARGS'))

drone_id = droneArgs.get('id')
drone_type = droneArgs.get('type')
connection_string = droneArgs.get('connection_string')

logger.info(f"Drone ID: {drone_id}")
logger.info(f"Drone Type: {drone_type}")
logger.info(f"Connection String: {connection_string}")

drone = None
if drone_type == 'SkyViper2450GPS':
<<<<<<< HEAD
    from quadcopter.SkyRocket.SkyViperV2450GPS.SkyViperV2450GPS import SkyViperV2450GPS
    drone = SkyViperV2450GPS(drone_id)
# elif drone_type == 'ModalAISeeker':
#     from quadcopter.ModalAI.Seeker.Seeker import ModalAISeekerDrone
#     drone = ModalAISeekerDrone(drone_id)
=======
    from quadcopter.SkyRocket.SkyViperV2450GPS.SkyViperV2450GPS import SkyViperV2450GPSDrone
    drone = SkyViperV2450GPSDrone(drone_id)
elif drone_type == 'Anafi':
    from quadcopter.Parrot.Anafi.Anafi import AnafiDrone
    drone = AnafiDrone(drone_id)
elif drone_type == 'Starling2Max':
    from quadcopter.ModalAI.Starling2Max.Starling2Max import Starling2MaxDrone
    drone = Starling2MaxDrone(drone_id)
elif drone_type == 'Seeker':
    from quadcopter.ModalAI.Seeker.Seeker import Seeker
    drone = SeekerDrone(drone_id)
>>>>>>> 5c6fbeea
    
context = zmq.asyncio.Context()
cmd_back_sock = context.socket(zmq.DEALER)
tel_sock = context.socket(zmq.PUB)
cam_sock = context.socket(zmq.PUB)
tel_sock.setsockopt(zmq.CONFLATE, 1)
cam_sock.setsockopt(zmq.CONFLATE, 1)
setup_socket(tel_sock, SocketOperation.CONNECT, 'TEL_PORT', 'Created telemetry socket endpoint', os.environ.get("DATA_ENDPOINT"))
setup_socket(cam_sock, SocketOperation.CONNECT, 'CAM_PORT', 'Created camera socket endpoint', os.environ.get("DATA_ENDPOINT"))
setup_socket(cmd_back_sock, SocketOperation.CONNECT, 'CMD_BACK_PORT', 'Created command backend socket endpoint', os.environ.get("CMD_ENDPOINT"))

async def handle(identity, message, resp_sock):
    if not message.HasField("veh"):
        logger.info("Received message without vehicle field, ignoring")
        return
    
    # Create a driver response message
    resp = control_protocol.Response()
    
    man_control = message.veh.WhichOneof("param")
    logger.info(f"man_control: {man_control}")
    seq_num = message.seq_num
    
    try:
        result = common_protocol.ResponseStatus.UNKNOWN_RESPONSE
        if man_control == "action":
            action = message.veh.action
            if action == control_protocol.VehicleAction.TAKEOFF:
                logger.info(f"takeoff function call started at: {time.time()}, seq id {seq_num}")
                logger.info('####################################Taking OFF################################################################')
                result  = await drone.take_off()
                logger.info(f"tookoff function call finished at: {time.time()}")
            elif action == control_protocol.VehicleAction.LAND:
                logger.info(f"land function call started at: {time.time()}, seq id {seq_num}")
                logger.info('####################################Landing#######################################################################')
                result  = await drone.land()
                logger.info(f"land function call finished at: {time.time()}")
            elif action == control_protocol.VehicleAction.RTH:
                logger.info(f"rth function call started at: {time.time()}, seq id {seq_num}")
                logger.info('####################################Returning to Home#######################################################################')
                result  = await drone.rth()
                logger.info(f"rth function call finished at: {time.time()}")
            elif action == control_protocol.VehicleAction.HOVER: 
                logger.info(f"hover function call started at: {time.time()}, seq id {seq_num}")
                logger.info('####################################Hovering#######################################################################')
                result = await drone.hover()
                logger.info(f"hover function call finished at: {time.time()}")
            elif action == control_protocol.VehicleAction.KILL:
                logger.info(f"kill function call started at: {time.time()}, seq id {seq_num}") 
                result = await drone.kill() 
                logger.info(f"kill function call finished at: {time.time()}")
        elif man_control == "velocity":
            logger.info(f"setVelocity function call started at: {time.time()}, seq id {seq_num}")
            logger.info('####################################Setting Velocity#######################################################################')
            velocity = message.veh.velocity
            result = await drone.set_velocity(velocity)
            logger.info(f"setVelocity function call finished at: {time.time()}")
        elif man_control == "location":
            logger.info(f"setGPSLocation function call started at: {time.time()}")
            logger.info('####################################Setting GPS Location#######################################################################')
            location = message.veh.location
            result = await drone.set_global_position(location)
            logger.info(f"setGPSLocation function call finished at: {time.time()}")
    except Exception as e:
        logger.error(f'Failed to handle command, error: {e}')
        result = common_protocol.ResponseStatus.FAILED
    
    # resp.timestamp = Timestamp()
    resp.seq_num = seq_num
    resp.resp = result
    resp_sock.send_multipart([identity, resp.SerializeToString()])


async def main(drone, cam_sock, tel_sock, args):
    while True:
        try:
            logger.info('starting connecting...')
            await drone.connect(connection_string)
            logger.info('drone connected')
        except Exception as e:
            logger.error('Failed to connect to drone, retrying...')
            await asyncio.sleep(3)
            continue
        logger.info(f'Established connection to drone, ready to receive commands!')
        
        logger.info('Started streaming')
        # asyncio.create_task(drone.stream_video(cam_sock))
        asyncio.create_task(drone.stream_telemetry(tel_sock))

        while await drone.is_connected():
            try:
                message_parts = await cmd_back_sock.recv_multipart()
                identity = message_parts[0]
                logger.info(f"Received identity: {identity}")
                data = message_parts[1]
                logger.info(f"Received data: {data}")
                message = control_protocol.Request()
                message.ParseFromString(data)
                logger.info(f"Received message: {message}")
                asyncio.create_task(handle(identity, message, cmd_back_sock))
            except Exception as e:
                logger.info(f'cmd received error: {e}')

        logger.info(f"Disconnected from drone")

if __name__ == "__main__":
    asyncio.run(main(drone, cam_sock, tel_sock, driverArgs))<|MERGE_RESOLUTION|>--- conflicted
+++ resolved
@@ -43,25 +43,17 @@
 
 drone = None
 if drone_type == 'SkyViper2450GPS':
-<<<<<<< HEAD
-    from quadcopter.SkyRocket.SkyViperV2450GPS.SkyViperV2450GPS import SkyViperV2450GPS
-    drone = SkyViperV2450GPS(drone_id)
-# elif drone_type == 'ModalAISeeker':
-#     from quadcopter.ModalAI.Seeker.Seeker import ModalAISeekerDrone
-#     drone = ModalAISeekerDrone(drone_id)
-=======
-    from quadcopter.SkyRocket.SkyViperV2450GPS.SkyViperV2450GPS import SkyViperV2450GPSDrone
+    from multicopter.SkyRocket.SkyViperV2450GPS import SkyViperV2450GPSDrone
     drone = SkyViperV2450GPSDrone(drone_id)
 elif drone_type == 'Anafi':
-    from quadcopter.Parrot.Anafi.Anafi import AnafiDrone
+    from multicopter.Parrot.Anafi.Anafi import AnafiDrone
     drone = AnafiDrone(drone_id)
 elif drone_type == 'Starling2Max':
-    from quadcopter.ModalAI.Starling2Max.Starling2Max import Starling2MaxDrone
+    from multicopter.ModalAI.Starling2Max.Starling2Max import Starling2MaxDrone
     drone = Starling2MaxDrone(drone_id)
 elif drone_type == 'Seeker':
-    from quadcopter.ModalAI.Seeker.Seeker import Seeker
+    from multicopter.ModalAI.Seeker.Seeker import SeekerDrone
     drone = SeekerDrone(drone_id)
->>>>>>> 5c6fbeea
     
 context = zmq.asyncio.Context()
 cmd_back_sock = context.socket(zmq.DEALER)
