--- conflicted
+++ resolved
@@ -280,17 +280,9 @@
             self.button_connect.configure(state=tkinter.DISABLED)
 
     def on_connect_pressed(self, event=None):
-<<<<<<< HEAD
-        self.connected_drone = self.drone_dict[self.drone_dropdown.get()]
-        '''
-        self.connected_marker = self.map_widget.set_marker(self.connected_drone["latitude"],
-                self.connected_drone["longitude"],
-                text=self.connected_drone["name"],
-=======
         self.connected_marker = self.map_widget.set_marker(float(self.connected_drone["latitude"]),
                 float(self.connected_drone["longitude"]),
                 text=self.selected_drone_name,
->>>>>>> 0c639164
                 text_color="#00efff",
                 font=("Roboto Medium", 13),
                 marker_color_circle="#065b8c",
