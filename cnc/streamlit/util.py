--- conflicted
+++ resolved
@@ -105,14 +105,10 @@
     l = []
     red = connect_redis()
     for k in red.keys("telemetry.*"):
-<<<<<<< HEAD
-        l.append(k.split(".")[-1])
-=======
         latest_entry = red.xrevrange(f"{k}", "+", "-", 1)
         last_update = (int(latest_entry[0][0].split("-")[0])/1000)
         if time.time() - last_update <  st.session_state.inactivity_time * 60: # minutes -> seconds
             l.append(k.split(".")[-1])
->>>>>>> 115bd6a6
     return sorted(l)
 
 def stream_to_dataframe(results, types=DATA_TYPES ) -> pd.DataFrame:
