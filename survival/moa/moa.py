#!/usr/bin/env python
import argparse
import cv2
import numpy as np
import logging
from collections import OrderedDict
import time,sys
from matplotlib import pyplot as plt

STREAM_FPS = 1 #used for ttc
RATIO = 0.75

class KeyPoint(object):
     def __init__(self):
        self.age = -1
        self.lastFrameIdx = 0
        self.detects = 0
        self.scalehist = []
        self.timehist = []
        self.keypoint = None
        self.descriptor = None
        self.consecutive = 0


logger = logging.getLogger(__name__)
logging.basicConfig()


 
parser = argparse.ArgumentParser(usage="moa.py [options]")

#SIFT Params
parser.add_argument("-c", "--contrast-threshold", type=float, default=0.04
                  , help="Set the contrast threshold for SIFT. (default=0.04)")

parser.add_argument("-e", "--edge-threshold", type=float, default=10
                  , help="Set the edge threshold for SIFT. (default=10)")
#Matching Params
parser.add_argument("-d", "--distance", type=float, default=200.0
                  , help="Distance (in pixels?) of each keypoint match. (default=200.0)")

parser.add_argument("-s", "--scale", type=float, default=1.2
                  , help="Scale at which we filter keypoints that are getting larger. (default=1.2)")

parser.add_argument("--roi", type=int, default=4
                  , help="Factor for computing the region of interest (default=4).")

parser.add_argument("-l", "--logging", type=int, default=20, 
                    help="Log level (DEBUG=10, INFO=20, WARNING=30, ERROR=40, CRITICAL=50) [default: 20]")

parser.add_argument("--video-file", default=None
                    , help="Load a video file to test.")

parser.add_argument("--sleep",  type=int, default=1000, help="Sleep with waitKey for this many ms (default=1000).")

opts = parser.parse_args()
logger.setLevel(opts.logging)

cv2.namedWindow("SIFT", flags=cv2.WINDOW_NORMAL)
cv2.namedWindow("MATCHES", flags=cv2.WINDOW_NORMAL)



capture = cv2.VideoCapture(opts.video_file)
ret, prev_img = capture.read()
if not ret: 
    logger.error(f"Failed to read from VideoCapture: {ret}")
#convert to greyscale
prev_img = cv2.cvtColor(prev_img,cv2.COLOR_BGR2GRAY)

bfmatcher = cv2.BFMatcher(cv2.NORM_L2)
sift = cv2.SIFT_create(contrastThreshold=opts.contrast_threshold, edgeThreshold=opts.edge_threshold)
id = 1
# mask out region of interest
try:
    roi = np.zeros(prev_img.shape,np.uint8)
    scrapY, scrapX = prev_img.shape[0]//opts.roi, prev_img.shape[1]//opts.roi
    roi[scrapY:-scrapY, scrapX:-scrapX] = True
except Exception as e:
    logger.error(e)
    

# get keypoints and feature descriptors
prev_kps, prev_descs = sift.detectAndCompute(prev_img,roi)
for kp in prev_kps: 
    kp.class_id = id
id += 1

feature_img = cv2.drawKeypoints(prev_img, prev_kps, None,(0,0,255),4)
cv2.imshow("SIFT", feature_img)
cv2.waitKey(1)


kpHist = OrderedDict()
while True:
    ret, img = capture.read()
    if not ret:
        logger.error(f"Failed to read frame from capture device.")
        break
    else:
        logger.info(f"Frame #{id}")
        #convert to greyscale
        img = cv2.cvtColor(img,cv2.COLOR_BGR2GRAY)
        # get keypoints and feature descriptors
        kps, descs = sift.detectAndCompute(img,roi)
        for kp in kps: 
            kp.class_id = id
            logger.debug(f"")
        id += 1
        feature_img = cv2.drawKeypoints(img, kps, None,(0,0,255),4)
        cv2.rectangle(feature_img,(scrapX,scrapY),(feature_img.shape[1]-scrapX,feature_img.shape[0]-scrapY),(0,255,255),thickness=1)
        cv2.imshow("SIFT", feature_img)
        cv2.waitKey(1)

        #matches = bfmatcher.knnMatch(prev_descs, descs, k=2)
        matches = bfmatcher.match(descs,prev_descs)
        # Sort them in the order of their distance.
        matches = sorted(matches, key = lambda x:x.distance)
        logger.info(f"Total matches: {len(matches)}")

        # # Apply ratio test
        # good = []
        # for m,n in matches:
        #     print(f"M-dist: {m.distance}, N-dist: {n.distance}")
        #     if m.distance < RATIO*n.distance:
        #         good.append(m)
        # print(f"Good Matches (passed ratio test of  < {RATIO}): {len(good)}")

        # Filter out bad matches
        good = []
        for m in matches:
            logger.debug(f"M-dist: {m.distance}")
            if m.distance < opts.distance:
                good.append(m)
        max_value = max(matches, key=lambda x : x.distance)
        min_value = min(matches, key=lambda x : x.distance)
        logger.info(f"Min/Max dist: {min_value.distance} / {max_value.distance}")
        logger.info(f"Good Matches (distance < than {opts.distance}): {len(good)}")
        
        # Compare sizes of kps and eliminate all that are the same or getting smaller.
        bigger = []
        for g in good:
<<<<<<< HEAD
            logger.debug(f"Prev Size: {prev_kps[g.queryIdx].size}, Current Size: {kps[g.trainIdx].size}")
            clsid = prev_kps[g.trainIdx].class_id
            if(kps[g.trainIdx].size > opts.scale*prev_kps[g.queryIdx].size):
=======
            logger.debug(f"Prev Size: {prev_kps[g.trainIdx].size}, Current Size: {kps[g.queryIdx].size}")
            if(kps[g.queryIdx].size > opts.scale*prev_kps[g.trainIdx].size):
>>>>>>> d87afa82
                bigger.append(g)
                clsid = prev_kps[g.trainIdx].class_id
        
        logger.info(f"Bigger Matches (curr.size > {opts.scale} * prev.size): {len(bigger)}")


        # cv.drawMatchesKnn expects list of lists as matches.
        matches_img = cv2.drawMatches(img,kps,prev_img,prev_kps,bigger,None,(128,128,0),(0,0,255),flags=cv2.DRAW_MATCHES_FLAGS_NOT_DRAW_SINGLE_POINTS|cv2.DRAW_MATCHES_FLAGS_DRAW_RICH_KEYPOINTS)
        cv2.imshow("MATCHES", matches_img)
        cv2.waitKey(opts.sleep)

        prev_img = img
        prev_kps = kps
        prev_descs = descs

capture.release()
cv2.destroyAllWindows()
<|MERGE_RESOLUTION|>--- conflicted
+++ resolved
@@ -6,9 +6,12 @@
 from collections import OrderedDict
 import time,sys
 from matplotlib import pyplot as plt
+from common import *
+import operator as op
 
 STREAM_FPS = 1 #used for ttc
 RATIO = 0.75
+LAST_DAY = 10
 
 class KeyPoint(object):
      def __init__(self):
@@ -22,6 +25,25 @@
         self.consecutive = 0
 
 
+def ClusterKeypoints(keypoints, kphist, img, epsilon=0):
+    if len(keypoints) < 2: return []
+
+    cluster = []
+    unclusteredKPs = sorted(keypoints,key=op.attrgetter('pt'))
+    while unclusteredKPs:
+        clust = [unclusteredKPs.pop(0)]
+        kp = clust[0]
+        i = 0
+        while i < len(unclusteredKPs):
+            if overlap(kp, unclusteredKPs[i], eps=epsilon):
+                clust.append(unclusteredKPs.pop(i))
+            else:
+                i += 1
+        if (len(clust) >= 3): cluster.append(Cluster(clust,img))
+
+    return cluster
+
+
 logger = logging.getLogger(__name__)
 logging.basicConfig()
 
@@ -52,6 +74,10 @@
                     , help="Load a video file to test.")
 
 parser.add_argument("--sleep",  type=int, default=1000, help="Sleep with waitKey for this many ms (default=1000).")
+
+parser.add_argument("--epsilon", type=int, default=50, help="Maximum inter-distance between cluster points.")
+
+parser.add_argument("--features", type=int, default=0, help="The number of top features to keep; all if set to 0.")
 
 opts = parser.parse_args()
 logger.setLevel(opts.logging)
@@ -69,7 +95,7 @@
 prev_img = cv2.cvtColor(prev_img,cv2.COLOR_BGR2GRAY)
 
 bfmatcher = cv2.BFMatcher(cv2.NORM_L2)
-sift = cv2.SIFT_create(contrastThreshold=opts.contrast_threshold, edgeThreshold=opts.edge_threshold)
+sift = cv2.SIFT_create(nfeatures=100, contrastThreshold=opts.contrast_threshold, edgeThreshold=opts.edge_threshold)
 id = 1
 # mask out region of interest
 try:
@@ -90,10 +116,15 @@
 cv2.imshow("SIFT", feature_img)
 cv2.waitKey(1)
 
-
+t_last = time.time()
 kpHist = OrderedDict()
 while True:
     ret, img = capture.read()
+    if not ret:
+        break
+    t_curr = time.time()
+    dispim = img.copy()
+
     if not ret:
         logger.error(f"Failed to read frame from capture device.")
         break
@@ -139,29 +170,68 @@
         
         # Compare sizes of kps and eliminate all that are the same or getting smaller.
         bigger = []
+        expandingKPs = []
         for g in good:
-<<<<<<< HEAD
-            logger.debug(f"Prev Size: {prev_kps[g.queryIdx].size}, Current Size: {kps[g.trainIdx].size}")
+            logger.debug(f"Prev Size: {prev_kps[g.trainIdx].size}, Current Size: {kps[g.queryIdx].size}")
             clsid = prev_kps[g.trainIdx].class_id
-            if(kps[g.trainIdx].size > opts.scale*prev_kps[g.queryIdx].size):
-=======
-            logger.debug(f"Prev Size: {prev_kps[g.trainIdx].size}, Current Size: {kps[g.queryIdx].size}")
             if(kps[g.queryIdx].size > opts.scale*prev_kps[g.trainIdx].size):
->>>>>>> d87afa82
                 bigger.append(g)
+                expandingKPs.append(prev_kps[g.trainIdx])
                 clsid = prev_kps[g.trainIdx].class_id
+                if clsid not in kpHist:
+                    kpHist[clsid] = KeyPointHistory()
+                    t_A = t_last
+                else:
+                    t_A = kpHist[clsid].timehist[-1][-1]
+
+                kpHist[clsid].update(prev_kps[g.trainIdx], prev_descs[g.trainIdx], t_A, t_curr, kps[g.queryIdx].size)
         
         logger.info(f"Bigger Matches (curr.size > {opts.scale} * prev.size): {len(bigger)}")
 
+        kpHist = OrderedDict([kv for kv in iter(kpHist.items()) if kv[1].downdate().age < LAST_DAY])
+
+        #missed = [k for k in iter(kpHist.keys()) if (kpHist[k].age > 0) and (k not in bigger)]
+        #missed = [(kpHist[k].keypoint, kpHist[clsid].descriptor.reshape(1,-1)) for k in missed]
+        #if missed:
+        #    missed_kp, missed_desc = list(zip(*missed))
+        #    prev_kps = prev_kps + missed_kp
+        #    prev_descs = missed_desc[0] if prev_descs is None else np.r_[prev_descs, missed_desc[0]]
+
+        # cluster keypoints and sort my maximum inter-cluster distance
+        cluster = ClusterKeypoints(expandingKPs, kpHist, img, epsilon=opts.epsilon)
+
+        # Draw clusters with tags
+        votes = [sum(kpHist[kp.class_id].detects for kp in c.KPs) for c in cluster]
+        for c in cluster:
+            clustinfo = "%d" % len(c.KPs)
+            cv2.putText(dispim, clustinfo, (c.p1[0]-5,c.p1[1])
+                        ,cv2.FONT_HERSHEY_SIMPLEX, 0.3, (0,0,255))
+
+            # Draw an arrow denoting the direction to avoid obstacle
+            x_obs, y = c.pt
+            if (x_obs-(img.shape[1]//2)) < 0: offset = 50
+            if x_obs >= (img.shape[1]//2):    offset = -50
+            cv2.arrowedLine(dispim, (img.shape[1]//2, img.shape[0] - 50)
+                            , (img.shape[1]//2+offset, img.shape[0] - 50)
+                            , (0,255,0), 3)
+
+            # draw cluster ranking
+            clr = (0,255-sum(kpHist[kp.class_id].detects for kp in c.KPs)*165./max(votes),255)
+            cv2.rectangle(dispim, c.p0, c.p1, color=clr,thickness=2)
+        
+        cv2.rectangle(dispim, (scrapX,scrapY), (dispim.shape[1]-scrapX, dispim.shape[0]-scrapY), (0,255,255), thickness=1)
+        cv2.imshow("Obstacles", dispim)
+
 
         # cv.drawMatchesKnn expects list of lists as matches.
-        matches_img = cv2.drawMatches(img,kps,prev_img,prev_kps,bigger,None,(128,128,0),(0,0,255),flags=cv2.DRAW_MATCHES_FLAGS_NOT_DRAW_SINGLE_POINTS|cv2.DRAW_MATCHES_FLAGS_DRAW_RICH_KEYPOINTS)
-        cv2.imshow("MATCHES", matches_img)
+        #matches_img = cv2.drawMatches(img,kps,prev_img,prev_kps,bigger,None,(128,128,0),(0,0,255),flags=cv2.DRAW_MATCHES_FLAGS_NOT_DRAW_SINGLE_POINTS|cv2.DRAW_MATCHES_FLAGS_DRAW_RICH_KEYPOINTS)
+        #cv2.imshow("MATCHES", matches_img)
         cv2.waitKey(opts.sleep)
 
         prev_img = img
         prev_kps = kps
         prev_descs = descs
+        t_last = t_curr
 
 capture.release()
 cv2.destroyAllWindows()
